use std::{collections::HashMap, path::Path};

use crate::types::{Account, TestUnit};
use ethereum_rust_core::{
    rlp::decode::RLPDecode,
    rlp::encode::RLPEncode,
    types::{Account as CoreAccount, Block as CoreBlock},
    Address,
};
use ethereum_rust_evm::{evm_state, execute_block, EvmState, SpecId};
use ethereum_rust_storage::{EngineType, Store};

/// Tests the execute_block function
pub fn execute_test(test_key: &str, test: &TestUnit) {
    // Build pre state
    let mut evm_state = build_evm_state_for_test(test);
    let blocks = test.blocks.clone();
<<<<<<< HEAD
    // Check world_state
    let mut database = evm_state.database().clone();
    let block_header = database
        .get_block_header(test.genesis_block_header.number.low_u64())
        .unwrap()
        .unwrap();
    assert_eq!(block_header.state_root, database.world_state_root());
    // Execute all txs in the test unit
=======
    // Execute all blocks in test
>>>>>>> d373053e
    for block in blocks.iter() {
        let execution_result = execute_block(
            &block.block().clone().into(),
            &mut evm_state,
            SpecId::CANCUN,
        );
        if block.expect_exception.is_some() {
            assert!(
                execution_result.is_err(),
                "Expected transaction execution to fail on test: {}",
                test_key
            )
        } else {
            assert!(
                execution_result.is_ok(),
                "Transaction execution failed on test: {} with error: {}",
                test_key,
                execution_result.unwrap_err()
            )
        }
    }
    check_poststate_against_db(test_key, &test.post_state, evm_state.database())
}

pub fn parse_test_file(path: &Path) -> HashMap<String, TestUnit> {
    let s: String = std::fs::read_to_string(path).expect("Unable to read file");
    let tests: HashMap<String, TestUnit> = serde_json::from_str(&s).expect("Unable to parse JSON");
    tests
}

pub fn validate_test(test: &TestUnit) {
    // check that the decoded genesis block header matches the deserialized one
    let genesis_rlp = test.genesis_rlp.clone();
    let decoded_block = CoreBlock::decode(&genesis_rlp).unwrap();
    assert_eq!(
        decoded_block.header,
        test.genesis_block_header.clone().into()
    );

    // check that blocks can be decoded
    for block in &test.blocks {
        match CoreBlock::decode(block.rlp.as_ref()) {
            Ok(decoded_block) => {
                // check that the decoded block matches the deserialized one
                assert_eq!(decoded_block, (block.block().clone()).into());
                let mut rlp_block = Vec::new();
                // check that encoding the decoded block matches the rlp field
                decoded_block.encode(&mut rlp_block);
                assert_eq!(rlp_block, block.rlp.to_vec());
            }
            Err(_) => assert!(block.expect_exception.is_some()),
        }
    }
}

/// Creates an in-memory DB for evm execution and loads the prestate accounts
pub fn build_evm_state_for_test(test: &TestUnit) -> EvmState {
    let mut store =
        Store::new("store.db", EngineType::InMemory).expect("Failed to build DB for testing");
    store
        .add_block_header(
            test.genesis_block_header.number.low_u64(),
            test.genesis_block_header.clone().into(),
        )
        .unwrap();
    for (address, account) in &test.pre {
        let account: CoreAccount = account.clone().into();
        store
            .add_account(*address, account)
            .expect("Failed to write to test DB")
    }
    evm_state(store)
}

/// Checks that all accounts in the post-state are present and have the correct values in the DB
/// Panics if any comparison fails
fn check_poststate_against_db(test_key: &str, post: &HashMap<Address, Account>, db: &Store) {
    for (addr, account) in post {
        let expected_account: CoreAccount = account.clone().into();
        // Check info
        let db_account_info = db
            .get_account_info(*addr)
            .expect("Failed to read from DB")
            .unwrap_or_else(|| {
                panic!("Account info for address {addr} not found in DB, test:{test_key}")
            });
        assert_eq!(
            db_account_info, expected_account.info,
            "Mismatched account info for address {addr} test:{test_key}"
        );
        // Check code
        let code_hash = expected_account.info.code_hash;
        let db_account_code = db
            .get_account_code(code_hash)
            .expect("Failed to read from DB")
            .unwrap_or_else(|| {
                panic!("Account code for code hash {code_hash} not found in DB test:{test_key}")
            });
        assert_eq!(
            db_account_code, expected_account.code,
            "Mismatched account code for code hash {code_hash} test:{test_key}"
        );
        // Check storage
        for (key, value) in expected_account.storage {
            let db_storage_value = db
                .get_storage_at(*addr, key)
                .expect("Failed to read from DB")
                .unwrap_or_else(|| {
                    panic!("Storage missing for address {addr} key {key} in DB test:{test_key}")
                });
            assert_eq!(
                db_storage_value, value,
                "Mismatched storage value for address {addr}, key {key} test:{test_key}"
            );
        }
    }
}<|MERGE_RESOLUTION|>--- conflicted
+++ resolved
@@ -15,7 +15,7 @@
     // Build pre state
     let mut evm_state = build_evm_state_for_test(test);
     let blocks = test.blocks.clone();
-<<<<<<< HEAD
+
     // Check world_state
     let mut database = evm_state.database().clone();
     let block_header = database
@@ -23,10 +23,8 @@
         .unwrap()
         .unwrap();
     assert_eq!(block_header.state_root, database.world_state_root());
-    // Execute all txs in the test unit
-=======
+
     // Execute all blocks in test
->>>>>>> d373053e
     for block in blocks.iter() {
         let execution_result = execute_block(
             &block.block().clone().into(),
