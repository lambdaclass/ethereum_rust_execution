[workspace]
members = [
    "crates/consensus",
    "crates/core",
    "crates/net",
    "crates/rpc",
    "crates/storage",
<<<<<<< HEAD
    "crates/evm",
    "ef_tests",
=======
    "cmd/ethereum_rust",
    "cmd/ef_tests",
>>>>>>> 1347871d
]
resolver = "2"
default-members = ["cmd/ethereum_rust"]

[workspace.package]
version = "0.1.0"
edition = "2021"

[workspace.dependencies]
ethereum_rust-consensus = { path = "./crates/consensus" }
ethereum_rust-core = { path = "./crates/core" }
ethereum_rust-net = { path = "./crates/net" }
ethereum_rust-rpc = { path = "./crates/rpc" }
ethereum_rust-storage = { path = "./crates/storage" }
ethereum_rust-evm = { path = "./crates/evm" }

tracing = { version = "0.1", features = ["log"] }
tracing-subscriber = "0.3.0"

serde = { version = "1.0.203", features = ["derive"] }
serde_json = "1.0.117"
libmdbx = { version = "0.5.0", features = ["orm"] }
bytes = "1.6.0"
tokio = { version = "1.38.0", features = ["full"] }
thiserror = "1.0.61"
hex = "0.4.3"
lazy_static = "1.5.0"
patricia-merkle-tree = { git = "https://github.com/lambdaclass/merkle_patricia_tree.git" }
sha3 = "0.10.8"<|MERGE_RESOLUTION|>--- conflicted
+++ resolved
@@ -5,13 +5,9 @@
     "crates/net",
     "crates/rpc",
     "crates/storage",
-<<<<<<< HEAD
     "crates/evm",
-    "ef_tests",
-=======
     "cmd/ethereum_rust",
     "cmd/ef_tests",
->>>>>>> 1347871d
 ]
 resolver = "2"
 default-members = ["cmd/ethereum_rust"]
@@ -34,7 +30,7 @@
 serde = { version = "1.0.203", features = ["derive"] }
 serde_json = "1.0.117"
 libmdbx = { version = "0.5.0", features = ["orm"] }
-bytes = "1.6.0"
+bytes = { version = "1.6.0", features = ["serde"] }
 tokio = { version = "1.38.0", features = ["full"] }
 thiserror = "1.0.61"
 hex = "0.4.3"
