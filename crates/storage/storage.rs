#[cfg(feature = "in_memory")]
use self::engines::in_memory::Store as InMemoryStore;
#[cfg(feature = "libmdbx")]
use self::engines::libmdbx::Store as LibmdbxStore;
use self::error::StoreError;
use bytes::Bytes;
use engines::api::StoreEngine;
use ethereum_rust_core::rlp::encode::RLPEncode;
use ethereum_rust_core::types::{
    Account, AccountInfo, AccountState, Block, BlockBody, BlockHash, BlockHeader, BlockNumber,
    Genesis, Index, Receipt, Transaction,
};
use ethereum_types::{Address, H256, U256};
<<<<<<< HEAD
use patricia_merkle_tree::PatriciaMerkleTree;
use sha3::{Digest as _, Keccak256};
use std::collections::HashMap;
=======
>>>>>>> d373053e
use std::fmt::Debug;
use std::sync::{Arc, Mutex};
use tracing::info;

mod engines;
pub mod error;
mod rlp;

#[derive(Debug, Clone)]
pub struct Store {
    engine: Arc<Mutex<dyn StoreEngine>>,
    //world_state:  PatriciaMerkleTree<Vec<u8>, Vec<u8>, Keccak256>,
}

#[allow(dead_code)]
#[derive(Debug)]
pub enum EngineType {
    #[cfg(feature = "in_memory")]
    InMemory,
    #[cfg(feature = "libmdbx")]
    Libmdbx,
}

impl Store {
    pub fn new(path: &str, engine_type: EngineType) -> Result<Self, StoreError> {
        info!("Starting storage engine ({engine_type:?})");
        let store = match engine_type {
            #[cfg(feature = "libmdbx")]
            EngineType::Libmdbx => Self {
                engine: Arc::new(Mutex::new(LibmdbxStore::new(path)?)),
                // TODO: build from DB
                //world_state: PatriciaMerkleTree::default(),
            },
            #[cfg(feature = "in_memory")]
            EngineType::InMemory => Self {
                engine: Arc::new(Mutex::new(InMemoryStore::new()?)),
                //world_state: PatriciaMerkleTree::default(),
            },
        };
        info!("Started store engine");
        Ok(store)
    }

    pub fn add_account_info(
        &self,
        address: Address,
        account_info: AccountInfo,
    ) -> Result<(), StoreError> {
        self.engine
            .clone()
            .lock()
            .unwrap()
            .add_account_info(address, account_info)
    }

    pub fn get_account_info(&self, address: Address) -> Result<Option<AccountInfo>, StoreError> {
        self.engine
            .clone()
            .lock()
            .unwrap()
            .get_account_info(address)
    }

    pub fn remove_account_info(&self, address: Address) -> Result<(), StoreError> {
        self.engine
            .clone()
            .lock()
            .unwrap()
            .remove_account_info(address)
    }

    pub fn add_block_header(
        &self,
        block_number: BlockNumber,
        block_header: BlockHeader,
    ) -> Result<(), StoreError> {
        self.engine
            .clone()
            .lock()
            .unwrap()
            .add_block_header(block_number, block_header)
    }

    pub fn get_block_header(
        &self,
        block_number: BlockNumber,
    ) -> Result<Option<BlockHeader>, StoreError> {
        self.engine
            .clone()
            .lock()
            .unwrap()
            .get_block_header(block_number)
    }

    pub fn add_block_body(
        &self,
        block_number: BlockNumber,
        block_body: BlockBody,
    ) -> Result<(), StoreError> {
        self.engine
            .clone()
            .lock()
            .unwrap()
            .add_block_body(block_number, block_body)
    }

    pub fn get_block_body(
        &self,
        block_number: BlockNumber,
    ) -> Result<Option<BlockBody>, StoreError> {
        self.engine
            .clone()
            .lock()
            .unwrap()
            .get_block_body(block_number)
    }

    pub fn add_block_number(
        &self,
        block_hash: BlockHash,
        block_number: BlockNumber,
    ) -> Result<(), StoreError> {
        self.engine
            .clone()
            .lock()
            .unwrap()
            .add_block_number(block_hash, block_number)
    }

    pub fn get_block_number(
        &self,
        block_hash: BlockHash,
    ) -> Result<Option<BlockNumber>, StoreError> {
        self.engine
            .clone()
            .lock()
            .unwrap()
            .get_block_number(block_hash)
    }

    pub fn add_transaction_location(
        &self,
        transaction_hash: H256,
        block_number: BlockNumber,
        index: Index,
    ) -> Result<(), StoreError> {
        self.engine
            .lock()
            .unwrap()
            .add_transaction_location(transaction_hash, block_number, index)
    }

    pub fn get_transaction_location(
        &self,
        transaction_hash: H256,
    ) -> Result<Option<(BlockNumber, Index)>, StoreError> {
        self.engine
            .lock()
            .unwrap()
            .get_transaction_location(transaction_hash)
    }

    pub fn add_account_code(&self, code_hash: H256, code: Bytes) -> Result<(), StoreError> {
        self.engine
            .clone()
            .lock()
            .unwrap()
            .add_account_code(code_hash, code)
    }

    pub fn get_account_code(&self, code_hash: H256) -> Result<Option<Bytes>, StoreError> {
        self.engine
            .clone()
            .lock()
            .unwrap()
            .get_account_code(code_hash)
    }

    pub fn get_code_by_account_address(
        &self,
        address: Address,
    ) -> Result<Option<Bytes>, StoreError> {
        self.engine
            .clone()
            .lock()
            .unwrap()
            .get_code_by_account_address(address)
    }

    pub fn add_account(&mut self, address: Address, account: Account) -> Result<(), StoreError> {
        self.engine.lock().unwrap().add_account(address, account)
    }

    pub fn add_receipt(
        &self,
        block_number: BlockNumber,
        index: Index,
        receipt: Receipt,
    ) -> Result<(), StoreError> {
        self.engine
            .clone()
            .lock()
            .unwrap()
            .add_receipt(block_number, index, receipt)
    }

    pub fn get_receipt(
        &self,
        block_number: BlockNumber,
        index: Index,
    ) -> Result<Option<Receipt>, StoreError> {
        self.engine
            .clone()
            .lock()
            .unwrap()
            .get_receipt(block_number, index)
    }

    pub fn add_block(&self, block: Block) -> Result<(), StoreError> {
        // TODO Maybe add both in a single tx?
        self.add_block_body(block.header.number, block.body)?;
        self.add_block_header(block.header.number, block.header)?;
        Ok(())
    }

    pub fn add_initial_state(&mut self, genesis: Genesis) -> Result<(), StoreError> {
        // TODO: Check initial state is not already present in db
        info!("Storing initial state from genesis");

        // Obtain genesis block
        let genesis_block = genesis.get_block();

        // Store genesis block
        self.add_block(genesis_block)?;

        // Store each alloc account
        for (address, account) in genesis.alloc.into_iter() {
            self.add_account(address, account.into())?;
        }

        // Store chain info
        self.update_chain_id(genesis.config.chain_id)
    }

    pub fn get_transaction_by_hash(
        &self,
        transaction_hash: H256,
    ) -> Result<Option<Transaction>, StoreError> {
        self.engine
            .lock()
            .unwrap()
            .get_transaction_by_hash(transaction_hash)
    }

    pub fn add_storage_at(
        &self,
        address: Address,
        storage_key: H256,
        storage_value: U256,
    ) -> Result<(), StoreError> {
        self.engine
            .lock()
            .unwrap()
            .add_storage_at(address, storage_key, storage_value)
    }

    pub fn get_storage_at(
        &self,
        address: Address,
        storage_key: H256,
    ) -> Result<Option<U256>, StoreError> {
        self.engine
            .lock()
            .unwrap()
            .get_storage_at(address, storage_key)
    }

    pub fn remove_account_storage(&self, address: Address) -> Result<(), StoreError> {
        self.engine.lock().unwrap().remove_account_storage(address)
    }

    pub fn account_storage_iter(
        &self,
        address: Address,
    ) -> Result<Box<dyn Iterator<Item = (H256, U256)>>, StoreError> {
        self.engine.lock().unwrap().account_storage_iter(address)
    }

    pub fn remove_account(&self, address: Address) -> Result<(), StoreError> {
        self.engine.lock().unwrap().remove_account(address)
    }

<<<<<<< HEAD
    pub fn account_infos_iter(
        &self,
    ) -> Result<Box<dyn Iterator<Item = (Address, AccountInfo)>>, StoreError> {
        self.engine.lock().unwrap().account_infos_iter()
    }

    /// Returns the root hash of the merkle tree.
    /// Version 1: computes the trie fully from scratch
    ///   TODO:
    ///     Version 2: Keeps trie in memory
    ///     Version 3: Persists trie in db
    pub fn world_state_root(&mut self) -> H256 {
        // build trie from state
        let mut trie = self.build_trie_from_state();

        // compute hash from in memory world_state trie
        //let &root = self.world_state.compute_hash();

        let &root = trie.compute_hash();
        H256(root.into())
    }

    fn build_trie_from_state(&self) -> PatriciaMerkleTree<Vec<u8>, Vec<u8>, Keccak256> {
        let mut trie = PatriciaMerkleTree::<Vec<u8>, Vec<u8>, Keccak256>::new();
        for (address, account) in self.account_infos_iter().unwrap() {
            // Key: Keccak(address)
            let k = Keccak256::new_with_prefix(address.to_fixed_bytes())
                .finalize()
                .to_vec();

            let storage: HashMap<H256, U256> = self
                .account_storage_iter(address)
                .unwrap_or_else(|_| panic!("Failed to retrieve storage for {address}"))
                .collect();
            // Value: account
            let mut v = Vec::new();
            AccountState::from_info_and_storage(&account, &storage).encode(&mut v);
            trie.insert(k, v);
        }
        trie
=======
    pub fn increment_balance(&self, address: Address, amount: U256) -> Result<(), StoreError> {
        self.engine
            .lock()
            .unwrap()
            .increment_balance(address, amount)
    }

    pub fn update_chain_id(&self, chain_id: U256) -> Result<(), StoreError> {
        self.engine.lock().unwrap().update_chain_id(chain_id)
    }

    pub fn get_chain_id(&self) -> Result<Option<U256>, StoreError> {
        self.engine.lock().unwrap().get_chain_id()
>>>>>>> d373053e
    }
}

#[cfg(test)]
mod tests {
    use std::{env, fs, str::FromStr};

    use bytes::Bytes;
    use ethereum_rust_core::{
        rlp::decode::RLPDecode,
        types::{self, Transaction, TxType},
        Bloom,
    };
    use ethereum_types::{H256, U256};

    use super::*;

    #[cfg(feature = "in_memory")]
    #[test]
    fn test_in_memory_store() {
        let store = Store::new("test", EngineType::InMemory).unwrap();
        test_store_suite(store);
    }

    #[cfg(feature = "libmdbx")]
    #[test]
    fn test_libmdbx_store() {
        // Removing preexistent DBs in case of a failed previous test
        remove_test_dbs("test.mdbx");
        let store = Store::new("test.mdbx", EngineType::Libmdbx).unwrap();
        test_store_suite(store);
        remove_test_dbs("test.mdbx");
    }

    fn test_store_suite(store: Store) {
        test_store_account(store.clone());
        test_store_block(store.clone());
        test_store_block_number(store.clone());
        test_store_transaction_location(store.clone());
        test_store_block_receipt(store.clone());
        test_store_account_code(store.clone());
        test_store_account_storage(store.clone());
        test_remove_account_storage(store.clone());
        test_increment_balance(store.clone());
        test_store_chain_data(store.clone());
    }

    fn test_store_account(store: Store) {
        let address = Address::random();
        let code = Bytes::new();
        let balance = U256::from_dec_str("50").unwrap();
        let nonce = 5;
        let code_hash = types::code_hash(&code);

        let account_info = new_account_info(code.clone(), balance, nonce);
        let _ = store.add_account_info(address, account_info);

        let stored_account_info = store.get_account_info(address).unwrap().unwrap();

        assert_eq!(code_hash, stored_account_info.code_hash);
        assert_eq!(balance, stored_account_info.balance);
        assert_eq!(nonce, stored_account_info.nonce);
    }

    fn new_account_info(code: Bytes, balance: U256, nonce: u64) -> AccountInfo {
        AccountInfo {
            code_hash: types::code_hash(&code),
            balance,
            nonce,
        }
    }

    fn remove_test_dbs(prefix: &str) {
        // Removes all test databases from filesystem
        for entry in fs::read_dir(env::current_dir().unwrap()).unwrap() {
            if entry
                .as_ref()
                .unwrap()
                .file_name()
                .to_str()
                .unwrap()
                .starts_with(prefix)
            {
                fs::remove_dir_all(entry.unwrap().path()).unwrap();
            }
        }
    }

    fn test_store_block(store: Store) {
        let (block_header, block_body) = create_block_for_testing();
        let block_number = 6;

        store
            .add_block_header(block_number, block_header.clone())
            .unwrap();
        store
            .add_block_body(block_number, block_body.clone())
            .unwrap();

        let stored_header = store.get_block_header(block_number).unwrap().unwrap();
        let stored_body = store.get_block_body(block_number).unwrap().unwrap();

        assert_eq!(stored_header, block_header);
        assert_eq!(stored_body, block_body);
    }

    fn create_block_for_testing() -> (BlockHeader, BlockBody) {
        let block_header = BlockHeader {
            parent_hash: H256::from_str(
                "0x1ac1bf1eef97dc6b03daba5af3b89881b7ae4bc1600dc434f450a9ec34d44999",
            )
            .unwrap(),
            ommers_hash: H256::from_str(
                "0x1dcc4de8dec75d7aab85b567b6ccd41ad312451b948a7413f0a142fd40d49347",
            )
            .unwrap(),
            coinbase: Address::from_str("0x2adc25665018aa1fe0e6bc666dac8fc2697ff9ba").unwrap(),
            state_root: H256::from_str(
                "0x9de6f95cb4ff4ef22a73705d6ba38c4b927c7bca9887ef5d24a734bb863218d9",
            )
            .unwrap(),
            transactions_root: H256::from_str(
                "0x578602b2b7e3a3291c3eefca3a08bc13c0d194f9845a39b6f3bcf843d9fed79d",
            )
            .unwrap(),
            receipt_root: H256::from_str(
                "0x035d56bac3f47246c5eed0e6642ca40dc262f9144b582f058bc23ded72aa72fa",
            )
            .unwrap(),
            logs_bloom: Bloom::from([0; 256]),
            difficulty: U256::zero(),
            number: 1,
            gas_limit: 0x016345785d8a0000,
            gas_used: 0xa8de,
            timestamp: 0x03e8,
            extra_data: Bytes::new(),
            prev_randao: H256::zero(),
            nonce: 0x0000000000000000,
            base_fee_per_gas: 0x07,
            withdrawals_root: Some(
                H256::from_str(
                    "0x56e81f171bcc55a6ff8345e692c0f86e5b48e01b996cadc001622fb5e363b421",
                )
                .unwrap(),
            ),
            blob_gas_used: Some(0x00),
            excess_blob_gas: Some(0x00),
            parent_beacon_block_root: Some(H256::zero()),
        };
        let block_body = BlockBody {
            transactions: vec![Transaction::decode(&hex::decode("b86f02f86c8330182480114e82f618946177843db3138ae69679a54b95cf345ed759450d870aa87bee53800080c080a0151ccc02146b9b11adf516e6787b59acae3e76544fdcd75e77e67c6b598ce65da064c5dd5aae2fbb535830ebbdad0234975cd7ece3562013b63ea18cc0df6c97d4").unwrap()).unwrap(),
            Transaction::decode(&hex::decode("f86d80843baa0c4082f618946177843db3138ae69679a54b95cf345ed759450d870aa87bee538000808360306ba0151ccc02146b9b11adf516e6787b59acae3e76544fdcd75e77e67c6b598ce65da064c5dd5aae2fbb535830ebbdad0234975cd7ece3562013b63ea18cc0df6c97d4").unwrap()).unwrap()],
            ommers: Default::default(),
            withdrawals: Default::default(),
        };
        (block_header, block_body)
    }

    fn test_store_block_number(store: Store) {
        let block_hash = H256::random();
        let block_number = 6;

        store.add_block_number(block_hash, block_number).unwrap();

        let stored_number = store.get_block_number(block_hash).unwrap().unwrap();

        assert_eq!(stored_number, block_number);
    }

    fn test_store_transaction_location(store: Store) {
        let transaction_hash = H256::random();
        let block_number = 6;
        let index = 3;

        store
            .add_transaction_location(transaction_hash, block_number, index)
            .unwrap();

        let stored_location = store
            .get_transaction_location(transaction_hash)
            .unwrap()
            .unwrap();

        assert_eq!(stored_location, (block_number, index));
    }

    fn test_store_block_receipt(store: Store) {
        let receipt = Receipt {
            tx_type: TxType::EIP2930,
            succeeded: true,
            cumulative_gas_used: 1747,
            bloom: Bloom::random(),
            logs: vec![],
        };
        let block_number = 6;
        let index = 4;

        store
            .add_receipt(block_number, index, receipt.clone())
            .unwrap();

        let stored_receipt = store.get_receipt(block_number, index).unwrap().unwrap();

        assert_eq!(stored_receipt, receipt);
    }

    fn test_store_account_code(store: Store) {
        let code_hash = H256::random();
        let code = Bytes::from("kiwi");

        store.add_account_code(code_hash, code.clone()).unwrap();

        let stored_code = store.get_account_code(code_hash).unwrap().unwrap();

        assert_eq!(stored_code, code);
    }

    fn test_store_account_storage(store: Store) {
        let address = Address::random();
        let storage_key_a = H256::random();
        let storage_key_b = H256::random();
        let storage_value_a = U256::from(50);
        let storage_value_b = U256::from(100);

        store
            .add_storage_at(address, storage_key_a, storage_value_a)
            .unwrap();
        store
            .add_storage_at(address, storage_key_b, storage_value_b)
            .unwrap();

        let stored_value_a = store
            .get_storage_at(address, storage_key_a)
            .unwrap()
            .unwrap();
        let stored_value_b = store
            .get_storage_at(address, storage_key_b)
            .unwrap()
            .unwrap();

        assert_eq!(stored_value_a, storage_value_a);
        assert_eq!(stored_value_b, storage_value_b);
    }

    fn test_remove_account_storage(store: Store) {
        let address_alpha = Address::random();
        let address_beta = Address::random();

        let storage_key_a = H256::random();
        let storage_key_b = H256::random();
        let storage_value_a = U256::from(50);
        let storage_value_b = U256::from(100);

        store
            .add_storage_at(address_alpha, storage_key_a, storage_value_a)
            .unwrap();
        store
            .add_storage_at(address_alpha, storage_key_b, storage_value_b)
            .unwrap();

        store
            .add_storage_at(address_beta, storage_key_a, storage_value_a)
            .unwrap();
        store
            .add_storage_at(address_beta, storage_key_b, storage_value_b)
            .unwrap();

        store.remove_account_storage(address_alpha).unwrap();

        let stored_value_alpha_a = store.get_storage_at(address_alpha, storage_key_a).unwrap();
        let stored_value_alpha_b = store.get_storage_at(address_alpha, storage_key_b).unwrap();

        let stored_value_beta_a = store.get_storage_at(address_beta, storage_key_a).unwrap();
        let stored_value_beta_b = store.get_storage_at(address_beta, storage_key_b).unwrap();

        assert!(stored_value_alpha_a.is_none());
        assert!(stored_value_alpha_b.is_none());

        assert!(stored_value_beta_a.is_some());
        assert!(stored_value_beta_b.is_some());
    }

    fn test_increment_balance(store: Store) {
        let address = Address::random();
        let account_info = AccountInfo {
            balance: 50.into(),
            ..Default::default()
        };
        store.add_account_info(address, account_info).unwrap();
        store.increment_balance(address, 25.into()).unwrap();

        let stored_account_info = store.get_account_info(address).unwrap().unwrap();

        assert_eq!(stored_account_info.balance, 75.into());
    }

    fn test_store_chain_data(store: Store) {
        let chain_id = U256::from_dec_str("46").unwrap();

        store.update_chain_id(chain_id).unwrap();

        let stored_chain_id = store.get_chain_id().unwrap().unwrap();

        assert_eq!(chain_id, stored_chain_id);
    }
}<|MERGE_RESOLUTION|>--- conflicted
+++ resolved
@@ -11,12 +11,9 @@
     Genesis, Index, Receipt, Transaction,
 };
 use ethereum_types::{Address, H256, U256};
-<<<<<<< HEAD
 use patricia_merkle_tree::PatriciaMerkleTree;
 use sha3::{Digest as _, Keccak256};
 use std::collections::HashMap;
-=======
->>>>>>> d373053e
 use std::fmt::Debug;
 use std::sync::{Arc, Mutex};
 use tracing::info;
@@ -309,11 +306,25 @@
         self.engine.lock().unwrap().remove_account(address)
     }
 
-<<<<<<< HEAD
     pub fn account_infos_iter(
         &self,
     ) -> Result<Box<dyn Iterator<Item = (Address, AccountInfo)>>, StoreError> {
         self.engine.lock().unwrap().account_infos_iter()
+    }
+
+    pub fn increment_balance(&self, address: Address, amount: U256) -> Result<(), StoreError> {
+        self.engine
+            .lock()
+            .unwrap()
+            .increment_balance(address, amount)
+    }
+
+    pub fn update_chain_id(&self, chain_id: U256) -> Result<(), StoreError> {
+        self.engine.lock().unwrap().update_chain_id(chain_id)
+    }
+
+    pub fn get_chain_id(&self) -> Result<Option<U256>, StoreError> {
+        self.engine.lock().unwrap().get_chain_id()
     }
 
     /// Returns the root hash of the merkle tree.
@@ -350,21 +361,6 @@
             trie.insert(k, v);
         }
         trie
-=======
-    pub fn increment_balance(&self, address: Address, amount: U256) -> Result<(), StoreError> {
-        self.engine
-            .lock()
-            .unwrap()
-            .increment_balance(address, amount)
-    }
-
-    pub fn update_chain_id(&self, chain_id: U256) -> Result<(), StoreError> {
-        self.engine.lock().unwrap().update_chain_id(chain_id)
-    }
-
-    pub fn get_chain_id(&self) -> Result<Option<U256>, StoreError> {
-        self.engine.lock().unwrap().get_chain_id()
->>>>>>> d373053e
     }
 }
 
