--- conflicted
+++ resolved
@@ -3,10 +3,6 @@
 #[cfg(feature = "libmdbx")]
 use self::engines::libmdbx::Store as LibmdbxStore;
 use self::error::StoreError;
-#[cfg(feature = "rocksdb")]
-use self::rocksdb::Store as RocksDbStore;
-#[cfg(feature = "sled")]
-use self::sled::Store as SledStore;
 use bytes::Bytes;
 use engines::api::StoreEngine;
 use ethereum_rust_core::types::{
@@ -22,171 +18,6 @@
 pub mod error;
 mod rlp;
 
-<<<<<<< HEAD
-=======
-#[cfg(feature = "in_memory")]
-mod in_memory;
-#[cfg(feature = "libmdbx")]
-mod libmdbx;
-#[cfg(feature = "rocksdb")]
-mod rocksdb;
-#[cfg(feature = "sled")]
-mod sled;
-
-pub(crate) type Key = Vec<u8>;
-pub(crate) type Value = Vec<u8>;
-
-pub trait StoreEngine: Debug + Send {
-    /// Add account info
-    fn add_account_info(
-        &mut self,
-        address: Address,
-        account_info: AccountInfo,
-    ) -> Result<(), StoreError>;
-
-    /// Obtain account info
-    fn get_account_info(&self, address: Address) -> Result<Option<AccountInfo>, StoreError>;
-
-    /// Remove account info
-    fn remove_account_info(&mut self, address: Address) -> Result<(), StoreError>;
-
-    /// Add block header
-    fn add_block_header(
-        &mut self,
-        block_number: BlockNumber,
-        block_header: BlockHeader,
-    ) -> Result<(), StoreError>;
-
-    /// Obtain block header
-    fn get_block_header(
-        &self,
-        block_number: BlockNumber,
-    ) -> Result<Option<BlockHeader>, StoreError>;
-
-    /// Add block body
-    fn add_block_body(
-        &mut self,
-        block_number: BlockNumber,
-        block_body: BlockBody,
-    ) -> Result<(), StoreError>;
-
-    /// Obtain block body
-    fn get_block_body(&self, block_number: BlockNumber) -> Result<Option<BlockBody>, StoreError>;
-
-    /// Add block body
-    fn add_block_number(
-        &mut self,
-        block_hash: BlockHash,
-        block_number: BlockNumber,
-    ) -> Result<(), StoreError>;
-
-    /// Obtain block number
-    fn get_block_number(&self, block_hash: BlockHash) -> Result<Option<BlockNumber>, StoreError>;
-
-    /// Store transaction location (block number and index of the transaction within the block)
-    fn add_transaction_location(
-        &mut self,
-        transaction_hash: H256,
-        block_number: BlockNumber,
-        index: Index,
-    ) -> Result<(), StoreError>;
-
-    /// Obtain transaction location (block number and index)
-    fn get_transaction_location(
-        &self,
-        transaction_hash: H256,
-    ) -> Result<Option<(BlockNumber, Index)>, StoreError>;
-
-    /// Add receipt
-    fn add_receipt(
-        &mut self,
-        block_number: BlockNumber,
-        index: Index,
-        receipt: Receipt,
-    ) -> Result<(), StoreError>;
-
-    /// Obtain receipt
-    fn get_receipt(
-        &self,
-        block_number: BlockNumber,
-        index: Index,
-    ) -> Result<Option<Receipt>, StoreError>;
-
-    /// Set an arbitrary value (used for eventual persistent values: eg. current_block_height)
-    fn set_value(&mut self, key: Key, value: Value) -> Result<(), StoreError>;
-
-    /// Retrieve a stored value under Key
-    fn get_value(&self, key: Key) -> Result<Option<Value>, StoreError>;
-
-    /// Add account code
-    fn add_account_code(&mut self, code_hash: H256, code: Bytes) -> Result<(), StoreError>;
-
-    /// Obtain account code via code hash
-    fn get_account_code(&self, code_hash: H256) -> Result<Option<Bytes>, StoreError>;
-
-    /// Obtain account code via account address
-    fn get_code_by_account_address(&self, address: Address) -> Result<Option<Bytes>, StoreError> {
-        let code_hash = match self.get_account_info(address)? {
-            Some(acc_info) => acc_info.code_hash,
-            None => return Ok(None),
-        };
-        self.get_account_code(code_hash)
-    }
-
-    fn get_transaction_by_hash(
-        &self,
-        transaction_hash: H256,
-    ) -> Result<Option<Transaction>, StoreError> {
-        let (block_number, index) = match self.get_transaction_location(transaction_hash)? {
-            Some(locations) => locations,
-            None => return Ok(None),
-        };
-        let block_body = match self.get_block_body(block_number)? {
-            Some(body) => body,
-            None => return Ok(None),
-        };
-        Ok(index
-            .try_into()
-            .ok()
-            .and_then(|index: usize| block_body.transactions.get(index).cloned()))
-    }
-
-    // Add storage value
-    fn add_storage_at(
-        &mut self,
-        address: Address,
-        storage_key: H256,
-        storage_value: H256,
-    ) -> Result<(), StoreError>;
-
-    // Obtain storage value
-    fn get_storage_at(
-        &self,
-        address: Address,
-        storage_key: H256,
-    ) -> Result<Option<H256>, StoreError>;
-
-    // Add storage value
-    fn remove_account_storage(&mut self, address: Address) -> Result<(), StoreError>;
-
-    /// Stores account in db (including info, code & storage)
-    fn add_account(&mut self, address: Address, account: Account) -> Result<(), StoreError> {
-        self.add_account_info(address, account.info.clone())?;
-        self.add_account_code(account.info.code_hash, account.code)?;
-        for (storage_key, storage_value) in account.storage {
-            self.add_storage_at(address, storage_key, storage_value)?;
-        }
-        Ok(())
-    }
-
-    /// Removes account info and storage
-    fn remove_account(&mut self, address: Address) -> Result<(), StoreError> {
-        self.remove_account_info(address)?;
-        self.remove_account_storage(address)
-    }
-}
-
->>>>>>> b39455a8
 #[derive(Debug, Clone)]
 pub struct Store {
     engine: Arc<Mutex<dyn StoreEngine>>,
@@ -496,26 +327,6 @@
         let store = Store::new("test.mdbx", EngineType::Libmdbx).unwrap();
         test_store_suite(store);
         remove_test_dbs("test.mdbx");
-    }
-
-    #[cfg(feature = "sled")]
-    #[test]
-    fn test_sled_store() {
-        // Removing preexistent DBs in case of a failed previous test
-        remove_test_dbs("test.sled");
-        let store = Store::new("test.sled", EngineType::Sled).unwrap();
-        test_store_suite(store);
-        remove_test_dbs("test.sled");
-    }
-
-    #[cfg(feature = "rocksdb")]
-    #[test]
-    fn test_rocksdb_store() {
-        // Removing preexistent DBs in case of a failed previous test
-        remove_test_dbs("test.rocksdb");
-        let store = Store::new("test.rocksdb", EngineType::Sled).unwrap();
-        test_store_suite(store);
-        remove_test_dbs("test.rocksdb");
     }
 
     fn test_store_suite(store: Store) {
