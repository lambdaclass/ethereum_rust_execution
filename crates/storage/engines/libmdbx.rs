--- conflicted
+++ resolved
@@ -234,7 +234,6 @@
         }
     }
 
-<<<<<<< HEAD
     fn account_storage_iter(
         &mut self,
         address: Address,
@@ -249,7 +248,8 @@
                 (a.into(), b.into())
             },
         )))
-=======
+    }
+
     fn get_cancun_time(&self) -> Result<Option<u64>, StoreError> {
         match self.read::<ChainData>(ChainDataIndex::CancunTime)? {
             None => Ok(None),
@@ -343,7 +343,6 @@
                 .map(Some)
                 .map_err(|_| StoreError::DecodeError),
         }
->>>>>>> cb72a3f2
     }
 }
 
