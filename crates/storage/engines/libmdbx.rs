use super::api::StoreEngine;
use crate::error::StoreError;
use crate::rlp::{
    AccountCodeHashRLP, AccountCodeRLP, AccountInfoRLP, AddressRLP, BlockBodyRLP, BlockHashRLP,
    BlockHeaderRLP, ReceiptRLP, TransactionHashRLP,
};
use anyhow::Result;
use bytes::Bytes;
use ethereum_rust_core::rlp::decode::RLPDecode;
use ethereum_rust_core::rlp::encode::RLPEncode;
use ethereum_rust_core::types::{
    AccountInfo, BlockBody, BlockHash, BlockHeader, BlockNumber, ChainConfig, Index, Receipt,
};
use ethereum_types::{Address, H256, U256};
use libmdbx::orm::{Decodable, Encodable};
use libmdbx::{
    dupsort,
    orm::{table, Database},
    table_info,
};
use std::fmt::{Debug, Formatter};
use std::path::Path;

pub struct Store {
    db: Database,
}

impl Store {
    pub fn new(path: &str) -> Result<Self, StoreError> {
        Ok(Self {
            db: init_db(Some(path)),
        })
    }

    // Helper method to write into a libmdx table
    fn write<T: libmdbx::orm::Table>(
        &self,
        key: T::Key,
        value: T::Value,
    ) -> Result<(), StoreError> {
        let txn = self
            .db
            .begin_readwrite()
            .map_err(StoreError::LibmdbxError)?;
        txn.upsert::<T>(key, value)
            .map_err(StoreError::LibmdbxError)?;
        txn.commit().map_err(StoreError::LibmdbxError)
    }

    // Helper method to read from a libmdx table
    fn read<T: libmdbx::orm::Table>(&self, key: T::Key) -> Result<Option<T::Value>, StoreError> {
        let txn = self.db.begin_read().map_err(StoreError::LibmdbxError)?;
        txn.get::<T>(key).map_err(StoreError::LibmdbxError)
    }

    // Helper method to remove an entry from a libmdx table
    fn remove<T: libmdbx::orm::Table>(&self, key: T::Key) -> Result<(), StoreError> {
        let txn = self
            .db
            .begin_readwrite()
            .map_err(StoreError::LibmdbxError)?;
        txn.delete::<T>(key, None)
            .map_err(StoreError::LibmdbxError)?;
        txn.commit().map_err(StoreError::LibmdbxError)
    }
}

impl StoreEngine for Store {
    fn add_account_info(
        &mut self,
        address: Address,
        account_info: AccountInfo,
    ) -> Result<(), StoreError> {
        self.write::<AccountInfos>(address.into(), account_info.into())
    }

    fn get_account_info(&self, address: Address) -> Result<Option<AccountInfo>, StoreError> {
        Ok(self.read::<AccountInfos>(address.into())?.map(|a| a.to()))
    }

    fn remove_account_info(&mut self, address: Address) -> Result<(), StoreError> {
        self.remove::<AccountInfos>(address.into())
    }

    fn account_infos_iter(
        &self,
    ) -> Result<Box<dyn Iterator<Item = (Address, AccountInfo)>>, StoreError> {
        // Read storage from mdbx
        let txn = self.db.begin_read().map_err(StoreError::LibmdbxError)?;
        let cursor = txn
            .cursor::<AccountInfos>()
            .map_err(StoreError::LibmdbxError)?;
        Ok(Box::new(cursor.walk(None).map(|elem| {
            let (a, b) = elem.unwrap();
            (a.to(), b.to())
        })))
    }

    fn add_block_header(
        &mut self,
        block_number: BlockNumber,
        block_header: BlockHeader,
    ) -> std::result::Result<(), StoreError> {
        self.write::<Headers>(block_number, block_header.into())
    }

    fn get_block_header(
        &self,
        block_number: BlockNumber,
    ) -> Result<Option<BlockHeader>, StoreError> {
        Ok(self.read::<Headers>(block_number)?.map(|a| a.to()))
    }

    fn add_block_body(
        &mut self,
        block_number: BlockNumber,
        block_body: BlockBody,
    ) -> std::result::Result<(), StoreError> {
        self.write::<Bodies>(block_number, block_body.into())
    }

    fn get_block_body(
        &self,
        block_number: BlockNumber,
    ) -> std::result::Result<Option<BlockBody>, StoreError> {
        Ok(self.read::<Bodies>(block_number)?.map(|b| b.to()))
    }

    fn add_block_number(
        &mut self,
        block_hash: BlockHash,
        block_number: BlockNumber,
    ) -> std::result::Result<(), StoreError> {
        self.write::<BlockNumbers>(block_hash.into(), block_number)
    }

    fn get_block_number(
        &self,
        block_hash: BlockHash,
    ) -> std::result::Result<Option<BlockNumber>, StoreError> {
        self.read::<BlockNumbers>(block_hash.into())
    }

    fn add_account_code(&mut self, code_hash: H256, code: Bytes) -> Result<(), StoreError> {
        self.write::<AccountCodes>(code_hash.into(), code.into())
    }

    fn get_account_code(&self, code_hash: H256) -> Result<Option<Bytes>, StoreError> {
        Ok(self.read::<AccountCodes>(code_hash.into())?.map(|b| b.to()))
    }

    fn add_receipt(
        &mut self,
        block_number: BlockNumber,
        index: Index,
        receipt: Receipt,
    ) -> Result<(), StoreError> {
        self.write::<Receipts>((block_number, index), receipt.into())
    }

    fn get_receipt(
        &self,
        block_number: BlockNumber,
        index: Index,
    ) -> Result<Option<Receipt>, StoreError> {
        Ok(self
            .read::<Receipts>((block_number, index))?
            .map(|r| r.to()))
    }

    fn add_transaction_location(
        &mut self,
        transaction_hash: H256,
        block_number: BlockNumber,
        index: Index,
    ) -> Result<(), StoreError> {
        self.write::<TransactionLocations>(transaction_hash.into(), (block_number, index))
    }

    fn get_transaction_location(
        &self,
        transaction_hash: H256,
    ) -> Result<Option<(BlockNumber, Index)>, StoreError> {
        self.read::<TransactionLocations>(transaction_hash.into())
    }

    fn add_storage_at(
        &mut self,
        address: Address,
        storage_key: H256,
        storage_value: U256,
    ) -> Result<(), StoreError> {
        self.write::<AccountStorages>(address.into(), (storage_key.into(), storage_value.into()))
    }

    fn get_storage_at(
        &self,
        address: Address,
        storage_key: H256,
    ) -> std::result::Result<Option<U256>, StoreError> {
        // Read storage from mdbx
        let txn = self.db.begin_read().map_err(StoreError::LibmdbxError)?;
        let mut cursor = txn
            .cursor::<AccountStorages>()
            .map_err(StoreError::LibmdbxError)?;
        Ok(cursor
            .seek_value(address.into(), storage_key.into())
            .map_err(StoreError::LibmdbxError)?
            .map(|s| s.1.into()))
    }

    fn remove_account_storage(&mut self, address: Address) -> Result<(), StoreError> {
        self.remove::<AccountStorages>(address.into())
    }

    fn set_chain_config(&mut self, chain_config: &ChainConfig) -> Result<(), StoreError> {
        // Store cancun timestamp
        if let Some(cancun_time) = chain_config.cancun_time {
            self.write::<ChainData>(ChainDataIndex::CancunTime, cancun_time.encode_to_vec())?;
        };
        // Store chain id
        self.write::<ChainData>(
            ChainDataIndex::ChainId,
            chain_config.chain_id.encode_to_vec(),
        )
    }

    fn get_chain_id(&self) -> Result<Option<U256>, StoreError> {
        match self.read::<ChainData>(ChainDataIndex::ChainId)? {
            None => Ok(None),
            Some(ref rlp) => RLPDecode::decode(rlp)
                .map(Some)
                .map_err(|_| StoreError::DecodeError),
        }
    }

<<<<<<< HEAD
=======
    fn account_storage_iter(
        &mut self,
        address: Address,
    ) -> Result<Box<dyn Iterator<Item = (H256, U256)>>, StoreError> {
        let txn = self.db.begin_read().map_err(StoreError::LibmdbxError)?;
        let cursor = txn
            .cursor::<AccountStorages>()
            .map_err(StoreError::LibmdbxError)?;
        Ok(Box::new(cursor.walk_key(address.into(), None).map(
            |elem| {
                let (a, b) = elem.unwrap();
                (a.into(), b.into())
            },
        )))
    }

>>>>>>> 412fcdea
    fn get_cancun_time(&self) -> Result<Option<u64>, StoreError> {
        match self.read::<ChainData>(ChainDataIndex::CancunTime)? {
            None => Ok(None),
            Some(ref rlp) => RLPDecode::decode(rlp)
                .map(Some)
                .map_err(|_| StoreError::DecodeError),
        }
    }

    fn update_earliest_block_number(
        &mut self,
        block_number: BlockNumber,
    ) -> Result<(), StoreError> {
        self.write::<ChainData>(
            ChainDataIndex::EarliestBlockNumber,
            block_number.encode_to_vec(),
        )
    }

    fn get_earliest_block_number(&self) -> Result<Option<BlockNumber>, StoreError> {
        match self.read::<ChainData>(ChainDataIndex::EarliestBlockNumber)? {
            None => Ok(None),
            Some(ref rlp) => RLPDecode::decode(rlp)
                .map(Some)
                .map_err(|_| StoreError::DecodeError),
        }
    }

    fn update_finalized_block_number(
        &mut self,
        block_number: BlockNumber,
    ) -> Result<(), StoreError> {
        self.write::<ChainData>(
            ChainDataIndex::FinalizedBlockNumber,
            block_number.encode_to_vec(),
        )
    }

    fn get_finalized_block_number(&self) -> Result<Option<BlockNumber>, StoreError> {
        match self.read::<ChainData>(ChainDataIndex::FinalizedBlockNumber)? {
            None => Ok(None),
            Some(ref rlp) => RLPDecode::decode(rlp)
                .map(Some)
                .map_err(|_| StoreError::DecodeError),
        }
    }

    fn update_safe_block_number(&mut self, block_number: BlockNumber) -> Result<(), StoreError> {
        self.write::<ChainData>(
            ChainDataIndex::SafeBlockNumber,
            block_number.encode_to_vec(),
        )
    }

    fn get_safe_block_number(&self) -> Result<Option<BlockNumber>, StoreError> {
        match self.read::<ChainData>(ChainDataIndex::SafeBlockNumber)? {
            None => Ok(None),
            Some(ref rlp) => RLPDecode::decode(rlp)
                .map(Some)
                .map_err(|_| StoreError::DecodeError),
        }
    }

    fn update_latest_block_number(&mut self, block_number: BlockNumber) -> Result<(), StoreError> {
        self.write::<ChainData>(
            ChainDataIndex::LatestBlockNumber,
            block_number.encode_to_vec(),
        )
    }

    fn get_latest_block_number(&self) -> Result<Option<BlockNumber>, StoreError> {
        match self.read::<ChainData>(ChainDataIndex::LatestBlockNumber)? {
            None => Ok(None),
            Some(ref rlp) => RLPDecode::decode(rlp)
                .map(Some)
                .map_err(|_| StoreError::DecodeError),
        }
    }

    fn update_pending_block_number(&mut self, block_number: BlockNumber) -> Result<(), StoreError> {
        self.write::<ChainData>(
            ChainDataIndex::PendingBlockNumber,
            block_number.encode_to_vec(),
        )
    }

    fn get_pending_block_number(&self) -> Result<Option<BlockNumber>, StoreError> {
        match self.read::<ChainData>(ChainDataIndex::PendingBlockNumber)? {
            None => Ok(None),
            Some(ref rlp) => RLPDecode::decode(rlp)
                .map(Some)
                .map_err(|_| StoreError::DecodeError),
        }
    }
}

impl Debug for Store {
    fn fmt(&self, f: &mut Formatter<'_>) -> std::fmt::Result {
        f.debug_struct("Libmdbx Store").finish()
    }
}

// Define tables

table!(
    /// Block hash to number table.
    ( BlockNumbers ) BlockHashRLP => BlockNumber
);

table!(
    /// Block headers table.
    ( Headers ) BlockNumber => BlockHeaderRLP
);
table!(
    /// Block bodies table.
    ( Bodies ) BlockNumber => BlockBodyRLP
);
table!(
    /// Account infos table.
    ( AccountInfos ) AddressRLP => AccountInfoRLP
);
dupsort!(
    /// Account storages table.
    ( AccountStorages ) AddressRLP => (AccountStorageKeyBytes, AccountStorageValueBytes) [AccountStorageKeyBytes]
);
table!(
    /// Account codes table.
    ( AccountCodes ) AccountCodeHashRLP => AccountCodeRLP
);
dupsort!(
    /// Receipts table.
    ( Receipts ) (BlockNumber, Index)[Index] => ReceiptRLP
);

table!(
    /// Transaction locations table.
    ( TransactionLocations ) TransactionHashRLP => (BlockNumber, Index)
);

table!(
    /// Stores chain data, each value is unique and stored as its rlp encoding
    /// See [ChainDataIndex] for available chain values
    ( ChainData ) ChainDataIndex => Vec<u8>
);

// Storage values are stored as bytes instead of using their rlp encoding
// As they are stored in a dupsort table, they need to have a fixed size, and encoding them doesn't preserve their size
pub struct AccountStorageKeyBytes(pub [u8; 32]);
pub struct AccountStorageValueBytes(pub [u8; 32]);

impl Encodable for AccountStorageKeyBytes {
    type Encoded = [u8; 32];

    fn encode(self) -> Self::Encoded {
        self.0
    }
}

impl Decodable for AccountStorageKeyBytes {
    fn decode(b: &[u8]) -> anyhow::Result<Self> {
        Ok(AccountStorageKeyBytes(b.try_into()?))
    }
}

impl Encodable for AccountStorageValueBytes {
    type Encoded = [u8; 32];

    fn encode(self) -> Self::Encoded {
        self.0
    }
}

impl Decodable for AccountStorageValueBytes {
    fn decode(b: &[u8]) -> anyhow::Result<Self> {
        Ok(AccountStorageValueBytes(b.try_into()?))
    }
}

impl From<H256> for AccountStorageKeyBytes {
    fn from(value: H256) -> Self {
        AccountStorageKeyBytes(value.0)
    }
}

impl From<U256> for AccountStorageValueBytes {
    fn from(value: U256) -> Self {
        let mut value_bytes = [0; 32];
        value.to_big_endian(&mut value_bytes);
        AccountStorageValueBytes(value_bytes)
    }
}

impl From<AccountStorageKeyBytes> for H256 {
    fn from(value: AccountStorageKeyBytes) -> Self {
        H256(value.0)
    }
}

impl From<AccountStorageValueBytes> for U256 {
    fn from(value: AccountStorageValueBytes) -> Self {
        U256::from_big_endian(&value.0)
    }
}

/// Represents the key for each unique value of the chain data stored in the db
// (TODO: Remove this comment once full) Will store chain-specific data such as chain id and latest finalized/pending/safe block number
pub enum ChainDataIndex {
    ChainId = 0,
    EarliestBlockNumber = 1,
    FinalizedBlockNumber = 2,
    SafeBlockNumber = 3,
    LatestBlockNumber = 4,
    PendingBlockNumber = 5,
    CancunTime = 6,
}

impl Encodable for ChainDataIndex {
    type Encoded = [u8; 4];

    fn encode(self) -> Self::Encoded {
        (self as u32).encode()
    }
}

/// Initializes a new database with the provided path. If the path is `None`, the database
/// will be temporary.
pub fn init_db(path: Option<impl AsRef<Path>>) -> Database {
    let tables = [
        table_info!(BlockNumbers),
        table_info!(Headers),
        table_info!(Bodies),
        table_info!(AccountInfos),
        table_info!(AccountStorages),
        table_info!(AccountCodes),
        table_info!(Receipts),
        table_info!(TransactionLocations),
        table_info!(ChainData),
    ]
    .into_iter()
    .collect();
    let path = path.map(|p| p.as_ref().to_path_buf());
    Database::create(path, &tables).unwrap()
}

#[cfg(test)]
mod tests {
    use libmdbx::{
        dupsort,
        orm::{table, Database, Decodable, Encodable},
        table_info,
    };

    #[test]
    fn mdbx_smoke_test() {
        // Declare tables used for the smoke test
        table!(
            /// Example table.
            ( Example ) String => String
        );

        // Assemble database chart
        let tables = [table_info!(Example)].into_iter().collect();

        let key = "Hello".to_string();
        let value = "World!".to_string();

        let db = Database::create(None, &tables).unwrap();

        // Write values
        {
            let txn = db.begin_readwrite().unwrap();
            txn.upsert::<Example>(key.clone(), value.clone()).unwrap();
            txn.commit().unwrap();
        }
        // Read written values
        let read_value = {
            let txn = db.begin_read().unwrap();
            txn.get::<Example>(key).unwrap()
        };
        assert_eq!(read_value, Some(value));
    }

    #[test]
    fn mdbx_structs_smoke_test() {
        #[derive(Clone, Copy, Debug, PartialEq, Eq)]
        pub struct ExampleKey([u8; 32]);

        impl Encodable for ExampleKey {
            type Encoded = [u8; 32];

            fn encode(self) -> Self::Encoded {
                Encodable::encode(self.0)
            }
        }

        #[derive(Clone, Copy, Debug, PartialEq, Eq)]
        pub struct ExampleValue {
            x: u64,
            y: [u8; 32],
        }

        impl Encodable for ExampleValue {
            type Encoded = [u8; 40];

            fn encode(self) -> Self::Encoded {
                let mut encoded = [0u8; 40];
                encoded[..8].copy_from_slice(&self.x.to_ne_bytes());
                encoded[8..].copy_from_slice(&self.y);
                encoded
            }
        }

        impl Decodable for ExampleValue {
            fn decode(b: &[u8]) -> anyhow::Result<Self> {
                let x = u64::from_ne_bytes(b[..8].try_into()?);
                let y = b[8..].try_into()?;
                Ok(Self { x, y })
            }
        }

        // Declare tables used for the smoke test
        table!(
            /// Example table.
            ( StructsExample ) ExampleKey => ExampleValue
        );

        // Assemble database chart
        let tables = [table_info!(StructsExample)].into_iter().collect();
        let key = ExampleKey([151; 32]);
        let value = ExampleValue { x: 42, y: [42; 32] };

        let db = Database::create(None, &tables).unwrap();

        // Write values
        {
            let txn = db.begin_readwrite().unwrap();
            txn.upsert::<StructsExample>(key, value).unwrap();
            txn.commit().unwrap();
        }
        // Read written values
        let read_value = {
            let txn = db.begin_read().unwrap();
            txn.get::<StructsExample>(key).unwrap()
        };
        assert_eq!(read_value, Some(value));
    }

    #[test]
    fn mdbx_dupsort_smoke_test() {
        #[derive(Clone, Copy, Debug, PartialEq, Eq)]
        pub struct ExampleKey(u8);

        impl Encodable for ExampleKey {
            type Encoded = [u8; 1];

            fn encode(self) -> Self::Encoded {
                [self.0]
            }
        }
        impl Decodable for ExampleKey {
            fn decode(b: &[u8]) -> anyhow::Result<Self> {
                if b.len() != 1 {
                    anyhow::bail!("Invalid length");
                }
                Ok(Self(b[0]))
            }
        }

        #[derive(Clone, Copy, Debug, PartialEq, Eq)]
        pub struct ExampleValue {
            x: u64,
            y: [u8; 32],
        }

        impl Encodable for ExampleValue {
            type Encoded = [u8; 40];

            fn encode(self) -> Self::Encoded {
                let mut encoded = [0u8; 40];
                encoded[..8].copy_from_slice(&self.x.to_ne_bytes());
                encoded[8..].copy_from_slice(&self.y);
                encoded
            }
        }

        impl Decodable for ExampleValue {
            fn decode(b: &[u8]) -> anyhow::Result<Self> {
                let x = u64::from_ne_bytes(b[..8].try_into()?);
                let y = b[8..].try_into()?;
                Ok(Self { x, y })
            }
        }

        // Declare tables used for the smoke test
        dupsort!(
            /// Example table.
            ( DupsortExample ) ExampleKey => (ExampleKey, ExampleValue) [ExampleKey]
        );

        // Assemble database chart
        let tables = [table_info!(DupsortExample)].into_iter().collect();
        let key = ExampleKey(151);
        let subkey1 = ExampleKey(16);
        let subkey2 = ExampleKey(42);
        let value = ExampleValue { x: 42, y: [42; 32] };

        let db = Database::create(None, &tables).unwrap();

        // Write values
        {
            let txn = db.begin_readwrite().unwrap();
            txn.upsert::<DupsortExample>(key, (subkey1, value)).unwrap();
            txn.upsert::<DupsortExample>(key, (subkey2, value)).unwrap();
            txn.commit().unwrap();
        }
        // Read written values
        {
            let txn = db.begin_read().unwrap();
            let mut cursor = txn.cursor::<DupsortExample>().unwrap();
            let value1 = cursor.seek_exact(key).unwrap().unwrap();
            assert_eq!(value1, (key, (subkey1, value)));
            let value2 = cursor.seek_value(key, subkey2).unwrap().unwrap();
            assert_eq!(value2, (subkey2, value));
        };
    }
}<|MERGE_RESOLUTION|>--- conflicted
+++ resolved
@@ -234,8 +234,6 @@
         }
     }
 
-<<<<<<< HEAD
-=======
     fn account_storage_iter(
         &mut self,
         address: Address,
@@ -252,7 +250,6 @@
         )))
     }
 
->>>>>>> 412fcdea
     fn get_cancun_time(&self) -> Result<Option<u64>, StoreError> {
         match self.read::<ChainData>(ChainDataIndex::CancunTime)? {
             None => Ok(None),
