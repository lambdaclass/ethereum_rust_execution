use super::api::StoreEngine;
use crate::error::StoreError;
use crate::rlp::{
    AccountCodeHashRLP, AccountCodeRLP, AccountInfoRLP, AddressRLP, BlockBodyRLP, BlockHashRLP,
    BlockHeaderRLP, ReceiptRLP, TransactionHashRLP,
};
use anyhow::Result;
use bytes::Bytes;
use ethereum_rust_core::rlp::decode::RLPDecode;
use ethereum_rust_core::rlp::encode::RLPEncode;
use ethereum_rust_core::types::{
    AccountInfo, BlockBody, BlockHash, BlockHeader, BlockNumber, Index, Receipt,
};
use ethereum_types::{Address, H256, U256};
use libmdbx::orm::{Decodable, Encodable};
use libmdbx::{
    dupsort,
    orm::{table, Database},
    table_info,
};
use std::fmt::{Debug, Formatter};
use std::path::Path;

pub struct Store {
    db: Database,
}

impl Store {
    pub fn new(path: &str) -> Result<Self, StoreError> {
        Ok(Self {
            db: init_db(Some(path)),
        })
    }

    // Helper method to write into a libmdx table
    fn write<T: libmdbx::orm::Table>(
        &self,
        key: T::Key,
        value: T::Value,
    ) -> Result<(), StoreError> {
        let txn = self
            .db
            .begin_readwrite()
            .map_err(StoreError::LibmdbxError)?;
        txn.upsert::<T>(key, value)
            .map_err(StoreError::LibmdbxError)?;
        txn.commit().map_err(StoreError::LibmdbxError)
    }

    // Helper method to read from a libmdx table
    fn read<T: libmdbx::orm::Table>(&self, key: T::Key) -> Result<Option<T::Value>, StoreError> {
        let txn = self.db.begin_read().map_err(StoreError::LibmdbxError)?;
        txn.get::<T>(key).map_err(StoreError::LibmdbxError)
    }

    // Helper method to remove an entry from a libmdx table
    fn remove<T: libmdbx::orm::Table>(&self, key: T::Key) -> Result<(), StoreError> {
        let txn = self
            .db
            .begin_readwrite()
            .map_err(StoreError::LibmdbxError)?;
        txn.delete::<T>(key, None)
            .map_err(StoreError::LibmdbxError)?;
        txn.commit().map_err(StoreError::LibmdbxError)
    }
}

impl StoreEngine for Store {
    fn add_account_info(
        &mut self,
        address: Address,
        account_info: AccountInfo,
    ) -> Result<(), StoreError> {
        self.write::<AccountInfos>(address.into(), account_info.into())
    }

    fn get_account_info(&self, address: Address) -> Result<Option<AccountInfo>, StoreError> {
        Ok(self.read::<AccountInfos>(address.into())?.map(|a| a.to()))
    }

    fn remove_account_info(&mut self, address: Address) -> Result<(), StoreError> {
        self.remove::<AccountInfos>(address.into())
    }

    fn add_block_header(
        &mut self,
        block_number: BlockNumber,
        block_header: BlockHeader,
    ) -> std::result::Result<(), StoreError> {
        self.write::<Headers>(block_number, block_header.into())
    }

    fn get_block_header(
        &self,
        block_number: BlockNumber,
    ) -> Result<Option<BlockHeader>, StoreError> {
        Ok(self.read::<Headers>(block_number)?.map(|a| a.to()))
    }

    fn add_block_body(
        &mut self,
        block_number: BlockNumber,
        block_body: BlockBody,
    ) -> std::result::Result<(), StoreError> {
        self.write::<Bodies>(block_number, block_body.into())
    }

    fn get_block_body(
        &self,
        block_number: BlockNumber,
    ) -> std::result::Result<Option<BlockBody>, StoreError> {
        Ok(self.read::<Bodies>(block_number)?.map(|b| b.to()))
    }

    fn add_block_number(
        &mut self,
        block_hash: BlockHash,
        block_number: BlockNumber,
    ) -> std::result::Result<(), StoreError> {
        self.write::<BlockNumbers>(block_hash.into(), block_number)
    }

    fn get_block_number(
        &self,
        block_hash: BlockHash,
    ) -> std::result::Result<Option<BlockNumber>, StoreError> {
        self.read::<BlockNumbers>(block_hash.into())
    }

    fn add_account_code(&mut self, code_hash: H256, code: Bytes) -> Result<(), StoreError> {
        self.write::<AccountCodes>(code_hash.into(), code.into())
    }

    fn get_account_code(&self, code_hash: H256) -> Result<Option<Bytes>, StoreError> {
        Ok(self.read::<AccountCodes>(code_hash.into())?.map(|b| b.to()))
    }

    fn add_receipt(
        &mut self,
        block_number: BlockNumber,
        index: Index,
        receipt: Receipt,
    ) -> Result<(), StoreError> {
        self.write::<Receipts>((block_number, index), receipt.into())
    }

    fn get_receipt(
        &self,
        block_number: BlockNumber,
        index: Index,
    ) -> Result<Option<Receipt>, StoreError> {
        Ok(self
            .read::<Receipts>((block_number, index))?
            .map(|r| r.to()))
    }

    fn add_transaction_location(
        &mut self,
        transaction_hash: H256,
        block_number: BlockNumber,
        index: Index,
    ) -> Result<(), StoreError> {
        self.write::<TransactionLocations>(transaction_hash.into(), (block_number, index))
    }

    fn get_transaction_location(
        &self,
        transaction_hash: H256,
    ) -> Result<Option<(BlockNumber, Index)>, StoreError> {
        self.read::<TransactionLocations>(transaction_hash.into())
    }

    fn add_storage_at(
        &mut self,
        address: Address,
        storage_key: H256,
        storage_value: H256,
    ) -> Result<(), StoreError> {
        self.write::<AccountStorages>(address.into(), (storage_key.into(), storage_value.into()))
    }

    fn get_storage_at(
        &self,
        address: Address,
        storage_key: H256,
    ) -> std::result::Result<Option<H256>, StoreError> {
        // Read storage from mdbx
        let txn = self.db.begin_read().map_err(StoreError::LibmdbxError)?;
        let mut cursor = txn
            .cursor::<AccountStorages>()
            .map_err(StoreError::LibmdbxError)?;
        Ok(cursor
            .seek_value(address.into(), storage_key.into())
            .map_err(StoreError::LibmdbxError)?
            .map(|s| s.1.into()))
    }

    fn remove_account_storage(&mut self, address: Address) -> Result<(), StoreError> {
        self.remove::<AccountStorages>(address.into())
    }

    fn update_chain_id(&mut self, chain_id: U256) -> Result<(), StoreError> {
        self.write::<ChainData>(ChainDataIndex::ChainId, chain_id.encode_to_vec())
    }

    fn get_chain_id(&self) -> Result<Option<U256>, StoreError> {
        match self.read::<ChainData>(ChainDataIndex::ChainId)? {
            None => Ok(None),
            Some(ref rlp) => RLPDecode::decode(rlp)
                .map(Some)
                .map_err(|_| StoreError::DecodeError),
        }
    }

    fn update_chain_id(&mut self, chain_id: U256) -> Result<(), StoreError> {
        // Overwrites previous value if present
        let txn = self
            .db
            .begin_readwrite()
            .map_err(StoreError::LibmdbxError)?;
        txn.upsert::<ChainData>(ChainDataIndex::ChainId, chain_id.encode_to_vec())
            .map_err(StoreError::LibmdbxError)?;
        txn.commit().map_err(StoreError::LibmdbxError)
    }

    fn get_chain_id(&self) -> Result<Option<U256>, StoreError> {
        let txn = self.db.begin_read().map_err(StoreError::LibmdbxError)?;
        match txn
            .get::<ChainData>(ChainDataIndex::ChainId)
            .map_err(StoreError::LibmdbxError)?
        {
            None => Ok(None),
            Some(ref rlp) => U256::decode(rlp)
                .map(Some)
                .map_err(|_| StoreError::DecodeError),
        }
    }

    fn update_earliest_block_number(
        &mut self,
        block_number: BlockNumber,
    ) -> Result<(), StoreError> {
        // Overwrites previous value if present
        let txn = self
            .db
            .begin_readwrite()
            .map_err(StoreError::LibmdbxError)?;
        txn.upsert::<ChainData>(
            ChainDataIndex::EarliestBlockNumber,
            block_number.encode_to_vec(),
        )
        .map_err(StoreError::LibmdbxError)?;
        txn.commit().map_err(StoreError::LibmdbxError)
    }

    fn get_earliest_block_number(&self) -> Result<Option<BlockNumber>, StoreError> {
        let txn = self.db.begin_read().map_err(StoreError::LibmdbxError)?;
        match txn
            .get::<ChainData>(ChainDataIndex::EarliestBlockNumber)
            .map_err(StoreError::LibmdbxError)?
        {
            None => Ok(None),
            Some(ref rlp) => RLPDecode::decode(rlp)
                .map(Some)
                .map_err(|_| StoreError::DecodeError),
        }
    }

    fn update_finalized_block_number(
        &mut self,
        block_number: BlockNumber,
    ) -> Result<(), StoreError> {
        // Overwrites previous value if present
        let txn = self
            .db
            .begin_readwrite()
            .map_err(StoreError::LibmdbxError)?;
        txn.upsert::<ChainData>(
            ChainDataIndex::FinalizedBlockNumber,
            block_number.encode_to_vec(),
        )
        .map_err(StoreError::LibmdbxError)?;
        txn.commit().map_err(StoreError::LibmdbxError)
    }

    fn get_finalized_block_number(&self) -> Result<Option<BlockNumber>, StoreError> {
        let txn = self.db.begin_read().map_err(StoreError::LibmdbxError)?;
        match txn
            .get::<ChainData>(ChainDataIndex::FinalizedBlockNumber)
            .map_err(StoreError::LibmdbxError)?
        {
            None => Ok(None),
            Some(ref rlp) => RLPDecode::decode(rlp)
                .map(Some)
                .map_err(|_| StoreError::DecodeError),
        }
    }

    fn update_safe_block_number(&mut self, block_number: BlockNumber) -> Result<(), StoreError> {
        // Overwrites previous value if present
        let txn = self
            .db
            .begin_readwrite()
            .map_err(StoreError::LibmdbxError)?;
        txn.upsert::<ChainData>(
            ChainDataIndex::SafeBlockNumber,
            block_number.encode_to_vec(),
        )
        .map_err(StoreError::LibmdbxError)?;
        txn.commit().map_err(StoreError::LibmdbxError)
    }

    fn get_safe_block_number(&self) -> Result<Option<BlockNumber>, StoreError> {
        let txn = self.db.begin_read().map_err(StoreError::LibmdbxError)?;
        match txn
            .get::<ChainData>(ChainDataIndex::SafeBlockNumber)
            .map_err(StoreError::LibmdbxError)?
        {
            None => Ok(None),
            Some(ref rlp) => RLPDecode::decode(rlp)
                .map(Some)
                .map_err(|_| StoreError::DecodeError),
        }
    }

    fn update_latest_block_number(&mut self, block_number: BlockNumber) -> Result<(), StoreError> {
        // Overwrites previous value if present
        let txn = self
            .db
            .begin_readwrite()
            .map_err(StoreError::LibmdbxError)?;
        txn.upsert::<ChainData>(
            ChainDataIndex::LatestBlockNumber,
            block_number.encode_to_vec(),
        )
        .map_err(StoreError::LibmdbxError)?;
        txn.commit().map_err(StoreError::LibmdbxError)
    }

    fn get_latest_block_number(&self) -> Result<Option<BlockNumber>, StoreError> {
        let txn = self.db.begin_read().map_err(StoreError::LibmdbxError)?;
        match txn
            .get::<ChainData>(ChainDataIndex::LatestBlockNumber)
            .map_err(StoreError::LibmdbxError)?
        {
            None => Ok(None),
            Some(ref rlp) => RLPDecode::decode(rlp)
                .map(Some)
                .map_err(|_| StoreError::DecodeError),
        }
    }

    fn update_pending_block_number(&mut self, block_number: BlockNumber) -> Result<(), StoreError> {
        // Overwrites previous value if present
        let txn = self
            .db
            .begin_readwrite()
            .map_err(StoreError::LibmdbxError)?;
        txn.upsert::<ChainData>(
            ChainDataIndex::PendingBlockNumber,
            block_number.encode_to_vec(),
        )
        .map_err(StoreError::LibmdbxError)?;
        txn.commit().map_err(StoreError::LibmdbxError)
    }

    fn get_pending_block_number(&self) -> Result<Option<BlockNumber>, StoreError> {
        let txn = self.db.begin_read().map_err(StoreError::LibmdbxError)?;
        match txn
            .get::<ChainData>(ChainDataIndex::PendingBlockNumber)
            .map_err(StoreError::LibmdbxError)?
        {
            None => Ok(None),
            Some(ref rlp) => RLPDecode::decode(rlp)
                .map(Some)
                .map_err(|_| StoreError::DecodeError),
        }
    }
}

impl Debug for Store {
    fn fmt(&self, f: &mut Formatter<'_>) -> std::fmt::Result {
        f.debug_struct("Libmdbx Store").finish()
    }
}

// Define tables

table!(
    /// Block hash to number table.
    ( BlockNumbers ) BlockHashRLP => BlockNumber
);

table!(
    /// Block headers table.
    ( Headers ) BlockNumber => BlockHeaderRLP
);
table!(
    /// Block bodies table.
    ( Bodies ) BlockNumber => BlockBodyRLP
);
table!(
    /// Account infos table.
    ( AccountInfos ) AddressRLP => AccountInfoRLP
);
dupsort!(
    /// Account storages table.
    ( AccountStorages ) AddressRLP => (AccountStorageKeyBytes, AccountStorageValueBytes) [AccountStorageKeyBytes]
);
table!(
    /// Account codes table.
    ( AccountCodes ) AccountCodeHashRLP => AccountCodeRLP
);
dupsort!(
    /// Receipts table.
    ( Receipts ) (BlockNumber, Index)[Index] => ReceiptRLP
);

table!(
    /// Transaction locations table.
    ( TransactionLocations ) TransactionHashRLP => (BlockNumber, Index)
);

table!(
    /// Stores chain data, each value is unique and stored as its rlp encoding
    /// See [ChainDataIndex] for available chain values
    ( ChainData ) ChainDataIndex => Vec<u8>
);

// Storage values are stored as bytes instead of using their rlp encoding
// As they are stored in a dupsort table, they need to have a fixed size, and encoding them doesn't preserve their size
pub struct AccountStorageKeyBytes(pub [u8; 32]);
pub struct AccountStorageValueBytes(pub [u8; 32]);

impl Encodable for AccountStorageKeyBytes {
    type Encoded = [u8; 32];

    fn encode(self) -> Self::Encoded {
        self.0
    }
}

impl Decodable for AccountStorageKeyBytes {
    fn decode(b: &[u8]) -> anyhow::Result<Self> {
        Ok(AccountStorageKeyBytes(b.try_into()?))
    }
}

impl Encodable for AccountStorageValueBytes {
    type Encoded = [u8; 32];

    fn encode(self) -> Self::Encoded {
        self.0
    }
}

impl Decodable for AccountStorageValueBytes {
    fn decode(b: &[u8]) -> anyhow::Result<Self> {
        Ok(AccountStorageValueBytes(b.try_into()?))
    }
}

impl From<H256> for AccountStorageKeyBytes {
    fn from(value: H256) -> Self {
        AccountStorageKeyBytes(value.0)
    }
}

impl From<H256> for AccountStorageValueBytes {
    fn from(value: H256) -> Self {
        AccountStorageValueBytes(value.0)
    }
}

impl From<AccountStorageValueBytes> for H256 {
    fn from(value: AccountStorageValueBytes) -> Self {
        H256(value.0)
    }
}

/// Represents the key for each unique value of the chain data stored in the db
// (TODO: Remove this comment once full) Will store chain-specific data such as chain id and latest finalized/pending/safe block number
pub enum ChainDataIndex {
    ChainId = 0,
<<<<<<< HEAD
    EarliestBlockNumber = 1,
    FinalizedBlockNumber = 2,
    SafeBlockNumber = 3,
    LatestBlockNumber = 4,
    PendingBlockNumber = 5,
=======
>>>>>>> 6eab2b57
}

impl Encodable for ChainDataIndex {
    type Encoded = [u8; 4];

    fn encode(self) -> Self::Encoded {
        (self as u32).encode()
    }
}

/// Initializes a new database with the provided path. If the path is `None`, the database
/// will be temporary.
pub fn init_db(path: Option<impl AsRef<Path>>) -> Database {
    let tables = [
        table_info!(BlockNumbers),
        table_info!(Headers),
        table_info!(Bodies),
        table_info!(AccountInfos),
        table_info!(AccountStorages),
        table_info!(AccountCodes),
        table_info!(Receipts),
        table_info!(TransactionLocations),
        table_info!(ChainData),
    ]
    .into_iter()
    .collect();
    let path = path.map(|p| p.as_ref().to_path_buf());
    Database::create(path, &tables).unwrap()
}

#[cfg(test)]
mod tests {
    use libmdbx::{
        dupsort,
        orm::{table, Database, Decodable, Encodable},
        table_info,
    };

    #[test]
    fn mdbx_smoke_test() {
        // Declare tables used for the smoke test
        table!(
            /// Example table.
            ( Example ) String => String
        );

        // Assemble database chart
        let tables = [table_info!(Example)].into_iter().collect();

        let key = "Hello".to_string();
        let value = "World!".to_string();

        let db = Database::create(None, &tables).unwrap();

        // Write values
        {
            let txn = db.begin_readwrite().unwrap();
            txn.upsert::<Example>(key.clone(), value.clone()).unwrap();
            txn.commit().unwrap();
        }
        // Read written values
        let read_value = {
            let txn = db.begin_read().unwrap();
            txn.get::<Example>(key).unwrap()
        };
        assert_eq!(read_value, Some(value));
    }

    #[test]
    fn mdbx_structs_smoke_test() {
        #[derive(Clone, Copy, Debug, PartialEq, Eq)]
        pub struct ExampleKey([u8; 32]);

        impl Encodable for ExampleKey {
            type Encoded = [u8; 32];

            fn encode(self) -> Self::Encoded {
                Encodable::encode(self.0)
            }
        }

        #[derive(Clone, Copy, Debug, PartialEq, Eq)]
        pub struct ExampleValue {
            x: u64,
            y: [u8; 32],
        }

        impl Encodable for ExampleValue {
            type Encoded = [u8; 40];

            fn encode(self) -> Self::Encoded {
                let mut encoded = [0u8; 40];
                encoded[..8].copy_from_slice(&self.x.to_ne_bytes());
                encoded[8..].copy_from_slice(&self.y);
                encoded
            }
        }

        impl Decodable for ExampleValue {
            fn decode(b: &[u8]) -> anyhow::Result<Self> {
                let x = u64::from_ne_bytes(b[..8].try_into()?);
                let y = b[8..].try_into()?;
                Ok(Self { x, y })
            }
        }

        // Declare tables used for the smoke test
        table!(
            /// Example table.
            ( StructsExample ) ExampleKey => ExampleValue
        );

        // Assemble database chart
        let tables = [table_info!(StructsExample)].into_iter().collect();
        let key = ExampleKey([151; 32]);
        let value = ExampleValue { x: 42, y: [42; 32] };

        let db = Database::create(None, &tables).unwrap();

        // Write values
        {
            let txn = db.begin_readwrite().unwrap();
            txn.upsert::<StructsExample>(key, value).unwrap();
            txn.commit().unwrap();
        }
        // Read written values
        let read_value = {
            let txn = db.begin_read().unwrap();
            txn.get::<StructsExample>(key).unwrap()
        };
        assert_eq!(read_value, Some(value));
    }

    #[test]
    fn mdbx_dupsort_smoke_test() {
        #[derive(Clone, Copy, Debug, PartialEq, Eq)]
        pub struct ExampleKey(u8);

        impl Encodable for ExampleKey {
            type Encoded = [u8; 1];

            fn encode(self) -> Self::Encoded {
                [self.0]
            }
        }
        impl Decodable for ExampleKey {
            fn decode(b: &[u8]) -> anyhow::Result<Self> {
                if b.len() != 1 {
                    anyhow::bail!("Invalid length");
                }
                Ok(Self(b[0]))
            }
        }

        #[derive(Clone, Copy, Debug, PartialEq, Eq)]
        pub struct ExampleValue {
            x: u64,
            y: [u8; 32],
        }

        impl Encodable for ExampleValue {
            type Encoded = [u8; 40];

            fn encode(self) -> Self::Encoded {
                let mut encoded = [0u8; 40];
                encoded[..8].copy_from_slice(&self.x.to_ne_bytes());
                encoded[8..].copy_from_slice(&self.y);
                encoded
            }
        }

        impl Decodable for ExampleValue {
            fn decode(b: &[u8]) -> anyhow::Result<Self> {
                let x = u64::from_ne_bytes(b[..8].try_into()?);
                let y = b[8..].try_into()?;
                Ok(Self { x, y })
            }
        }

        // Declare tables used for the smoke test
        dupsort!(
            /// Example table.
            ( DupsortExample ) ExampleKey => (ExampleKey, ExampleValue) [ExampleKey]
        );

        // Assemble database chart
        let tables = [table_info!(DupsortExample)].into_iter().collect();
        let key = ExampleKey(151);
        let subkey1 = ExampleKey(16);
        let subkey2 = ExampleKey(42);
        let value = ExampleValue { x: 42, y: [42; 32] };

        let db = Database::create(None, &tables).unwrap();

        // Write values
        {
            let txn = db.begin_readwrite().unwrap();
            txn.upsert::<DupsortExample>(key, (subkey1, value)).unwrap();
            txn.upsert::<DupsortExample>(key, (subkey2, value)).unwrap();
            txn.commit().unwrap();
        }
        // Read written values
        {
            let txn = db.begin_read().unwrap();
            let mut cursor = txn.cursor::<DupsortExample>().unwrap();
            let value1 = cursor.seek_exact(key).unwrap().unwrap();
            assert_eq!(value1, (key, (subkey1, value)));
            let value2 = cursor.seek_value(key, subkey2).unwrap().unwrap();
            assert_eq!(value2, (subkey2, value));
        };
    }
}<|MERGE_RESOLUTION|>--- conflicted
+++ resolved
@@ -212,53 +212,18 @@
         }
     }
 
-    fn update_chain_id(&mut self, chain_id: U256) -> Result<(), StoreError> {
-        // Overwrites previous value if present
-        let txn = self
-            .db
-            .begin_readwrite()
-            .map_err(StoreError::LibmdbxError)?;
-        txn.upsert::<ChainData>(ChainDataIndex::ChainId, chain_id.encode_to_vec())
-            .map_err(StoreError::LibmdbxError)?;
-        txn.commit().map_err(StoreError::LibmdbxError)
-    }
-
-    fn get_chain_id(&self) -> Result<Option<U256>, StoreError> {
-        let txn = self.db.begin_read().map_err(StoreError::LibmdbxError)?;
-        match txn
-            .get::<ChainData>(ChainDataIndex::ChainId)
-            .map_err(StoreError::LibmdbxError)?
-        {
-            None => Ok(None),
-            Some(ref rlp) => U256::decode(rlp)
-                .map(Some)
-                .map_err(|_| StoreError::DecodeError),
-        }
-    }
-
     fn update_earliest_block_number(
         &mut self,
         block_number: BlockNumber,
     ) -> Result<(), StoreError> {
-        // Overwrites previous value if present
-        let txn = self
-            .db
-            .begin_readwrite()
-            .map_err(StoreError::LibmdbxError)?;
-        txn.upsert::<ChainData>(
+        self.write::<ChainData>(
             ChainDataIndex::EarliestBlockNumber,
             block_number.encode_to_vec(),
         )
-        .map_err(StoreError::LibmdbxError)?;
-        txn.commit().map_err(StoreError::LibmdbxError)
     }
 
     fn get_earliest_block_number(&self) -> Result<Option<BlockNumber>, StoreError> {
-        let txn = self.db.begin_read().map_err(StoreError::LibmdbxError)?;
-        match txn
-            .get::<ChainData>(ChainDataIndex::EarliestBlockNumber)
-            .map_err(StoreError::LibmdbxError)?
-        {
+        match self.read::<ChainData>(ChainDataIndex::EarliestBlockNumber)? {
             None => Ok(None),
             Some(ref rlp) => RLPDecode::decode(rlp)
                 .map(Some)
@@ -270,25 +235,14 @@
         &mut self,
         block_number: BlockNumber,
     ) -> Result<(), StoreError> {
-        // Overwrites previous value if present
-        let txn = self
-            .db
-            .begin_readwrite()
-            .map_err(StoreError::LibmdbxError)?;
-        txn.upsert::<ChainData>(
+        self.write::<ChainData>(
             ChainDataIndex::FinalizedBlockNumber,
             block_number.encode_to_vec(),
         )
-        .map_err(StoreError::LibmdbxError)?;
-        txn.commit().map_err(StoreError::LibmdbxError)
     }
 
     fn get_finalized_block_number(&self) -> Result<Option<BlockNumber>, StoreError> {
-        let txn = self.db.begin_read().map_err(StoreError::LibmdbxError)?;
-        match txn
-            .get::<ChainData>(ChainDataIndex::FinalizedBlockNumber)
-            .map_err(StoreError::LibmdbxError)?
-        {
+        match self.read::<ChainData>(ChainDataIndex::FinalizedBlockNumber)? {
             None => Ok(None),
             Some(ref rlp) => RLPDecode::decode(rlp)
                 .map(Some)
@@ -297,25 +251,14 @@
     }
 
     fn update_safe_block_number(&mut self, block_number: BlockNumber) -> Result<(), StoreError> {
-        // Overwrites previous value if present
-        let txn = self
-            .db
-            .begin_readwrite()
-            .map_err(StoreError::LibmdbxError)?;
-        txn.upsert::<ChainData>(
+        self.write::<ChainData>(
             ChainDataIndex::SafeBlockNumber,
             block_number.encode_to_vec(),
         )
-        .map_err(StoreError::LibmdbxError)?;
-        txn.commit().map_err(StoreError::LibmdbxError)
     }
 
     fn get_safe_block_number(&self) -> Result<Option<BlockNumber>, StoreError> {
-        let txn = self.db.begin_read().map_err(StoreError::LibmdbxError)?;
-        match txn
-            .get::<ChainData>(ChainDataIndex::SafeBlockNumber)
-            .map_err(StoreError::LibmdbxError)?
-        {
+        match self.read::<ChainData>(ChainDataIndex::SafeBlockNumber)? {
             None => Ok(None),
             Some(ref rlp) => RLPDecode::decode(rlp)
                 .map(Some)
@@ -324,25 +267,14 @@
     }
 
     fn update_latest_block_number(&mut self, block_number: BlockNumber) -> Result<(), StoreError> {
-        // Overwrites previous value if present
-        let txn = self
-            .db
-            .begin_readwrite()
-            .map_err(StoreError::LibmdbxError)?;
-        txn.upsert::<ChainData>(
+        self.write::<ChainData>(
             ChainDataIndex::LatestBlockNumber,
             block_number.encode_to_vec(),
         )
-        .map_err(StoreError::LibmdbxError)?;
-        txn.commit().map_err(StoreError::LibmdbxError)
     }
 
     fn get_latest_block_number(&self) -> Result<Option<BlockNumber>, StoreError> {
-        let txn = self.db.begin_read().map_err(StoreError::LibmdbxError)?;
-        match txn
-            .get::<ChainData>(ChainDataIndex::LatestBlockNumber)
-            .map_err(StoreError::LibmdbxError)?
-        {
+        match self.read::<ChainData>(ChainDataIndex::LatestBlockNumber)? {
             None => Ok(None),
             Some(ref rlp) => RLPDecode::decode(rlp)
                 .map(Some)
@@ -351,25 +283,14 @@
     }
 
     fn update_pending_block_number(&mut self, block_number: BlockNumber) -> Result<(), StoreError> {
-        // Overwrites previous value if present
-        let txn = self
-            .db
-            .begin_readwrite()
-            .map_err(StoreError::LibmdbxError)?;
-        txn.upsert::<ChainData>(
+        self.write::<ChainData>(
             ChainDataIndex::PendingBlockNumber,
             block_number.encode_to_vec(),
         )
-        .map_err(StoreError::LibmdbxError)?;
-        txn.commit().map_err(StoreError::LibmdbxError)
     }
 
     fn get_pending_block_number(&self) -> Result<Option<BlockNumber>, StoreError> {
-        let txn = self.db.begin_read().map_err(StoreError::LibmdbxError)?;
-        match txn
-            .get::<ChainData>(ChainDataIndex::PendingBlockNumber)
-            .map_err(StoreError::LibmdbxError)?
-        {
+        match self.read::<ChainData>(ChainDataIndex::PendingBlockNumber)? {
             None => Ok(None),
             Some(ref rlp) => RLPDecode::decode(rlp)
                 .map(Some)
@@ -482,14 +403,11 @@
 // (TODO: Remove this comment once full) Will store chain-specific data such as chain id and latest finalized/pending/safe block number
 pub enum ChainDataIndex {
     ChainId = 0,
-<<<<<<< HEAD
     EarliestBlockNumber = 1,
     FinalizedBlockNumber = 2,
     SafeBlockNumber = 3,
     LatestBlockNumber = 4,
     PendingBlockNumber = 5,
-=======
->>>>>>> 6eab2b57
 }
 
 impl Encodable for ChainDataIndex {
