--- conflicted
+++ resolved
@@ -5,17 +5,11 @@
     AccountStorageValueRLP, AddressRLP, BlockBodyRLP, BlockHashRLP, BlockHeaderRLP, ReceiptRLP,
 };
 use anyhow::Result;
-<<<<<<< HEAD
+use bytes::Bytes;
 use ethereum_rust_core::types::{
     AccountInfo, BlockBody, BlockHash, BlockHeader, BlockNumber, Index, Receipt,
 };
-use ethereum_types::Address;
-=======
-use bytes::Bytes;
-use ethereum_rust_core::types::{AccountInfo, BlockBody, BlockHash, BlockHeader};
-use ethereum_rust_core::types::{BlockNumber, Index};
 use ethereum_types::{Address, H256};
->>>>>>> 591fbecd
 use libmdbx::{
     dupsort,
     orm::{table, Database},
@@ -148,7 +142,26 @@
         todo!()
     }
 
-<<<<<<< HEAD
+    fn add_account_code(&mut self, code_hash: H256, code: Bytes) -> Result<(), StoreError> {
+        // Write account code to mdbx
+        let txn = self
+            .db
+            .begin_readwrite()
+            .map_err(StoreError::LibmdbxError)?;
+        txn.upsert::<AccountCodes>(code_hash.into(), code.into())
+            .map_err(StoreError::LibmdbxError)?;
+        txn.commit().map_err(StoreError::LibmdbxError)
+    }
+
+    fn get_account_code(&self, code_hash: H256) -> Result<Option<Bytes>, StoreError> {
+        // Read account code from mdbx
+        let txn = self.db.begin_read().map_err(StoreError::LibmdbxError)?;
+        Ok(txn
+            .get::<AccountCodes>(code_hash.into())
+            .map_err(StoreError::LibmdbxError)?
+            .map(|b| b.to()))
+    }
+
     fn add_receipt(
         &mut self,
         block_number: BlockNumber,
@@ -156,24 +169,15 @@
         receipt: Receipt,
     ) -> Result<(), StoreError> {
         // Write block number to mdbx
-=======
-    fn add_account_code(&mut self, code_hash: H256, code: Bytes) -> Result<(), StoreError> {
-        // Write account code to mdbx
->>>>>>> 591fbecd
-        let txn = self
-            .db
-            .begin_readwrite()
-            .map_err(StoreError::LibmdbxError)?;
-<<<<<<< HEAD
+        let txn = self
+            .db
+            .begin_readwrite()
+            .map_err(StoreError::LibmdbxError)?;
         txn.upsert::<Receipts>((block_number, index), receipt.into())
-=======
-        txn.upsert::<AccountCodes>(code_hash.into(), code.into())
->>>>>>> 591fbecd
-            .map_err(StoreError::LibmdbxError)?;
-        txn.commit().map_err(StoreError::LibmdbxError)
-    }
-
-<<<<<<< HEAD
+            .map_err(StoreError::LibmdbxError)?;
+        txn.commit().map_err(StoreError::LibmdbxError)
+    }
+
     fn get_receipt(
         &self,
         block_number: BlockNumber,
@@ -185,15 +189,6 @@
             .get::<Receipts>((block_number, index))
             .map_err(StoreError::LibmdbxError)?
             .map(|r| r.to()))
-=======
-    fn get_account_code(&self, code_hash: H256) -> Result<Option<Bytes>, StoreError> {
-        // Read account code from mdbx
-        let txn = self.db.begin_read().map_err(StoreError::LibmdbxError)?;
-        Ok(txn
-            .get::<AccountCodes>(code_hash.into())
-            .map_err(StoreError::LibmdbxError)?
-            .map(|b| b.to()))
->>>>>>> 591fbecd
     }
 }
 
