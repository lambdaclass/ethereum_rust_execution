--- conflicted
+++ resolved
@@ -2,13 +2,9 @@
 use crate::error::StoreError;
 use crate::rlp::{AccountInfoRLP, AddressRLP};
 use bytes::Bytes;
-<<<<<<< HEAD
-use ethereum_rust_core::types::{AccountInfo, BlockBody, BlockHash, BlockHeader, BlockNumber};
-=======
 use ethereum_rust_core::types::{
     AccountInfo, BlockBody, BlockHash, BlockHeader, BlockNumber, Index, Receipt,
 };
->>>>>>> f2673b96
 use ethereum_types::{Address, H256};
 use libmdbx::orm::{Decodable, Encodable};
 use sled::Db;
@@ -101,8 +97,6 @@
         Ok(self.values.get(key)?.map(|value| value.to_vec()))
     }
 
-<<<<<<< HEAD
-=======
     fn add_receipt(
         &mut self,
         _block_number: BlockNumber,
@@ -120,7 +114,6 @@
         todo!()
     }
 
->>>>>>> f2673b96
     fn add_account_code(&mut self, _code_hash: H256, _code: Bytes) -> Result<(), StoreError> {
         todo!()
     }
@@ -129,35 +122,36 @@
         todo!()
     }
 
-<<<<<<< HEAD
     fn add_storage_at(
         &mut self,
         _address: Address,
         _storage_key: H256,
         _storage_value: H256,
-=======
+    ) -> Result<(), StoreError> {
+        todo!()
+    }
+
+    fn get_transaction_location(
+        &self,
+        _transaction_hash: H256,
+    ) -> Result<Option<(BlockNumber, Index)>, StoreError> {
+        todo!()
+    }
+
     fn add_transaction_location(
         &mut self,
         _transaction_hash: H256,
         _block_number: BlockNumber,
         _index: Index,
->>>>>>> f2673b96
     ) -> Result<(), StoreError> {
         todo!()
     }
 
-<<<<<<< HEAD
     fn get_storage_at(
         &self,
         _address: Address,
         _storage_key: H256,
     ) -> Result<Option<H256>, StoreError> {
-=======
-    fn get_transaction_location(
-        &self,
-        _transaction_hash: H256,
-    ) -> Result<Option<(BlockNumber, Index)>, StoreError> {
->>>>>>> f2673b96
         todo!()
     }
 }
