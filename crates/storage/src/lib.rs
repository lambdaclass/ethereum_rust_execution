//! Abstraction for persistent data storage.
//!    Supporting InMemory and Libmdbx storage.
//!    There is also a template for Sled and RocksDb implementation in case we
//!    want to test or benchmark against those engines (Currently disabled behind feature flags
//!    to avoid requiring the implementation of the full API).

use self::error::StoreError;
#[cfg(feature = "in_memory")]
use self::in_memory::Store as InMemoryStore;
#[cfg(feature = "libmdbx")]
use self::libmdbx::Store as LibmdbxStore;
#[cfg(feature = "rocksdb")]
use self::rocksdb::Store as RocksDbStore;
#[cfg(feature = "sled")]
use self::sled::Store as SledStore;
<<<<<<< HEAD
use ethereum_rust_core::types::{
    AccountInfo, BlockBody, BlockHash, BlockHeader, BlockNumber, Index,
};
use ethereum_types::Address;
use ethereum_types::H256;
=======
use bytes::Bytes;
use ethereum_rust_core::types::{
    AccountInfo, BlockBody, BlockHash, BlockHeader, BlockNumber, Index, Receipt,
};
use ethereum_types::{Address, H256};
>>>>>>> b6130f68
use std::fmt::Debug;
use std::sync::{Arc, Mutex};

mod error;
mod rlp;

#[cfg(feature = "in_memory")]
mod in_memory;
#[cfg(feature = "libmdbx")]
mod libmdbx;
#[cfg(feature = "rocksdb")]
mod rocksdb;
#[cfg(feature = "sled")]
mod sled;

pub(crate) type Key = Vec<u8>;
pub(crate) type Value = Vec<u8>;

pub trait StoreEngine: Debug + Send {
    /// Add account info
    fn add_account_info(
        &mut self,
        address: Address,
        account_info: AccountInfo,
    ) -> Result<(), StoreError>;

    /// Obtain account info
    fn get_account_info(&self, address: Address) -> Result<Option<AccountInfo>, StoreError>;

    /// Add block header
    fn add_block_header(
        &mut self,
        block_number: BlockNumber,
        block_header: BlockHeader,
    ) -> Result<(), StoreError>;

    /// Obtain block header
    fn get_block_header(
        &self,
        block_number: BlockNumber,
    ) -> Result<Option<BlockHeader>, StoreError>;

    /// Add block body
    fn add_block_body(
        &mut self,
        block_number: BlockNumber,
        block_body: BlockBody,
    ) -> Result<(), StoreError>;

    /// Obtain block body
    fn get_block_body(&self, block_number: BlockNumber) -> Result<Option<BlockBody>, StoreError>;

    /// Add block body
    fn add_block_number(
        &mut self,
        block_hash: BlockHash,
        block_number: BlockNumber,
    ) -> Result<(), StoreError>;

    /// Obtain block number
    fn get_block_number(&self, block_hash: BlockHash) -> Result<Option<BlockNumber>, StoreError>;

<<<<<<< HEAD
    /// Store transaction location (block number and index of the transaction within the block)
    fn add_transaction_location(
        &mut self,
        transaction_hash: H256,
        block_number: BlockNumber,
        index: Index,
    ) -> Result<(), StoreError>;

    /// Obtain transaction location (block number and index)
    fn get_transaction_location(
        &self,
        transaction_hash: H256,
    ) -> Result<Option<(BlockNumber, Index)>, StoreError>;
=======
    /// Add receipt
    fn add_receipt(
        &mut self,
        block_number: BlockNumber,
        index: Index,
        receipt: Receipt,
    ) -> Result<(), StoreError>;

    /// Obtain receipt
    fn get_receipt(
        &self,
        block_number: BlockNumber,
        index: Index,
    ) -> Result<Option<Receipt>, StoreError>;
>>>>>>> b6130f68

    /// Set an arbitrary value (used for eventual persistent values: eg. current_block_height)
    fn set_value(&mut self, key: Key, value: Value) -> Result<(), StoreError>;

    /// Retrieve a stored value under Key
    fn get_value(&self, key: Key) -> Result<Option<Value>, StoreError>;

    /// Add account code
    fn add_account_code(&mut self, code_hash: H256, code: Bytes) -> Result<(), StoreError>;

    /// Obtain account code via code hash
    fn get_account_code(&self, code_hash: H256) -> Result<Option<Bytes>, StoreError>;

    /// Obtain account code via account address
    fn get_code_by_account_address(&self, address: Address) -> Result<Option<Bytes>, StoreError> {
        let code_hash = match self.get_account_info(address) {
            Ok(Some(acc_info)) => acc_info.code_hash,
            Ok(None) => return Ok(None),
            Err(error) => return Err(error),
        };
        self.get_account_code(code_hash)
    }
}

#[derive(Debug, Clone)]
pub struct Store {
    engine: Arc<Mutex<dyn StoreEngine>>,
}

#[allow(dead_code)]
pub enum EngineType {
    #[cfg(feature = "in_memory")]
    InMemory,
    #[cfg(feature = "libmdbx")]
    Libmdbx,
    #[cfg(feature = "sled")]
    Sled,
    #[cfg(feature = "rocksdb")]
    RocksDb,
}

impl Store {
    pub fn new(path: &str, engine_type: EngineType) -> Result<Self, StoreError> {
        let store = match engine_type {
            #[cfg(feature = "libmdbx")]
            EngineType::Libmdbx => Self {
                engine: Arc::new(Mutex::new(LibmdbxStore::new(path)?)),
            },
            #[cfg(feature = "in_memory")]
            EngineType::InMemory => Self {
                engine: Arc::new(Mutex::new(InMemoryStore::new()?)),
            },
            #[cfg(feature = "sled")]
            EngineType::Sled => Self {
                engine: Arc::new(Mutex::new(SledStore::new(path)?)),
            },
            #[cfg(feature = "rocksdb")]
            EngineType::RocksDb => Self {
                engine: Arc::new(Mutex::new(RocksDbStore::new(path)?)),
            },
        };
        Ok(store)
    }

    pub fn add_account_info(
        &mut self,
        address: Address,
        account_info: AccountInfo,
    ) -> Result<(), StoreError> {
        self.engine
            .clone()
            .lock()
            .unwrap()
            .add_account_info(address, account_info)
    }

    pub fn get_account_info(&self, address: Address) -> Result<Option<AccountInfo>, StoreError> {
        self.engine
            .clone()
            .lock()
            .unwrap()
            .get_account_info(address)
    }

    pub fn add_block_header(
        &self,
        block_number: BlockNumber,
        block_header: BlockHeader,
    ) -> Result<(), StoreError> {
        self.engine
            .clone()
            .lock()
            .unwrap()
            .add_block_header(block_number, block_header)
    }

    pub fn get_block_header(
        &self,
        block_number: BlockNumber,
    ) -> Result<Option<BlockHeader>, StoreError> {
        self.engine
            .clone()
            .lock()
            .unwrap()
            .get_block_header(block_number)
    }

    pub fn add_block_body(
        &self,
        block_number: BlockNumber,
        block_body: BlockBody,
    ) -> Result<(), StoreError> {
        self.engine
            .clone()
            .lock()
            .unwrap()
            .add_block_body(block_number, block_body)
    }

    pub fn get_block_body(
        &self,
        block_number: BlockNumber,
    ) -> Result<Option<BlockBody>, StoreError> {
        self.engine
            .clone()
            .lock()
            .unwrap()
            .get_block_body(block_number)
    }

    pub fn add_block_number(
        &self,
        block_hash: BlockHash,
        block_number: BlockNumber,
    ) -> Result<(), StoreError> {
        self.engine
            .clone()
            .lock()
            .unwrap()
            .add_block_number(block_hash, block_number)
    }

    pub fn get_block_number(
        &self,
        block_hash: BlockHash,
    ) -> Result<Option<BlockNumber>, StoreError> {
        self.engine
            .clone()
            .lock()
            .unwrap()
            .get_block_number(block_hash)
    }

<<<<<<< HEAD
    pub fn add_transaction_location(
        &self,
        transaction_hash: H256,
        block_number: BlockNumber,
        index: Index,
    ) -> Result<(), StoreError> {
        self.engine
            .lock()
            .unwrap()
            .add_transaction_location(transaction_hash, block_number, index)
    }

    pub fn get_transaction_location(
        &self,
        transaction_hash: H256,
    ) -> Result<Option<(BlockNumber, Index)>, StoreError> {
        self.engine
            .lock()
            .unwrap()
            .get_transaction_location(transaction_hash)
=======
    pub fn add_account_code(&self, code_hash: H256, code: Bytes) -> Result<(), StoreError> {
        self.engine
            .clone()
            .lock()
            .unwrap()
            .add_account_code(code_hash, code)
    }

    pub fn get_account_code(&self, code_hash: H256) -> Result<Option<Bytes>, StoreError> {
        self.engine
            .clone()
            .lock()
            .unwrap()
            .get_account_code(code_hash)
    }

    pub fn get_code_by_account_address(
        &self,
        address: Address,
    ) -> Result<Option<Bytes>, StoreError> {
        self.engine
            .clone()
            .lock()
            .unwrap()
            .get_code_by_account_address(address)
    }

    pub fn add_receipt(
        &self,
        block_number: BlockNumber,
        index: Index,
        receipt: Receipt,
    ) -> Result<(), StoreError> {
        self.engine
            .clone()
            .lock()
            .unwrap()
            .add_receipt(block_number, index, receipt)
    }

    pub fn get_receipt(
        &self,
        block_number: BlockNumber,
        index: Index,
    ) -> Result<Option<Receipt>, StoreError> {
        self.engine
            .clone()
            .lock()
            .unwrap()
            .get_receipt(block_number, index)
>>>>>>> b6130f68
    }
}

#[cfg(test)]
mod tests {
    use std::{env, fs, str::FromStr};

    use bytes::Bytes;
    use ethereum_rust_core::{
        rlp::decode::RLPDecode,
        types::{self, Transaction, TxType},
        Bloom,
    };
    use ethereum_types::{H256, U256};

    use super::*;

    #[cfg(feature = "in_memory")]
    #[test]
    fn test_in_memory_store() {
        let store = Store::new("test", EngineType::InMemory).unwrap();
        test_store_suite(store);
    }

    #[cfg(feature = "libmdbx")]
    #[test]
    fn test_libmdbx_store() {
        // Removing preexistent DBs in case of a failed previous test
        remove_test_dbs("test.mdbx");
        let store = Store::new("test.mdbx", EngineType::Libmdbx).unwrap();
        test_store_suite(store);
        remove_test_dbs("test.mdbx");
    }

    #[cfg(feature = "sled")]
    #[test]
    fn test_sled_store() {
        // Removing preexistent DBs in case of a failed previous test
        remove_test_dbs("test.sled");
        let store = Store::new("test.sled", EngineType::Sled).unwrap();
        test_store_suite(store);
        remove_test_dbs("test.sled");
    }

    #[cfg(feature = "rocksdb")]
    #[test]
    fn test_rocksdb_store() {
        // Removing preexistent DBs in case of a failed previous test
        remove_test_dbs("test.rocksdb");
        let store = Store::new("test.rocksdb", EngineType::Sled).unwrap();
        test_store_suite(store);
        remove_test_dbs("test.rocksdb");
    }

    fn test_store_suite(store: Store) {
        test_store_account(store.clone());
        test_store_block(store.clone());
        test_store_block_number(store.clone());
<<<<<<< HEAD
        test_store_transaction_location(store.clone());
=======
        test_store_block_receipt(store.clone());
        test_store_account_code(store.clone());
>>>>>>> b6130f68
    }

    fn test_store_account(mut store: Store) {
        let address = Address::random();
        let code = Bytes::new();
        let balance = U256::from_dec_str("50").unwrap();
        let nonce = 5;
        let code_hash = types::code_hash(&code);

        let account_info = new_account_info(code.clone(), balance, nonce);
        let _ = store.add_account_info(address, account_info);

        let stored_account_info = store.get_account_info(address).unwrap().unwrap();

        assert_eq!(code_hash, stored_account_info.code_hash);
        assert_eq!(balance, stored_account_info.balance);
        assert_eq!(nonce, stored_account_info.nonce);
    }

    fn new_account_info(code: Bytes, balance: U256, nonce: u64) -> AccountInfo {
        AccountInfo {
            code_hash: types::code_hash(&code),
            balance,
            nonce,
        }
    }

    fn remove_test_dbs(prefix: &str) {
        // Removes all test databases from filesystem
        for entry in fs::read_dir(env::current_dir().unwrap()).unwrap() {
            if entry
                .as_ref()
                .unwrap()
                .file_name()
                .to_str()
                .unwrap()
                .starts_with(prefix)
            {
                fs::remove_dir_all(entry.unwrap().path()).unwrap();
            }
        }
    }

    fn test_store_block(store: Store) {
        let (block_header, block_body) = create_block_for_testing();
        let block_number = 6;

        store
            .add_block_header(block_number, block_header.clone())
            .unwrap();
        store
            .add_block_body(block_number, block_body.clone())
            .unwrap();

        let stored_header = store.get_block_header(block_number).unwrap().unwrap();
        let stored_body = store.get_block_body(block_number).unwrap().unwrap();

        assert_eq!(stored_header, block_header);
        assert_eq!(stored_body, block_body);
    }

    fn create_block_for_testing() -> (BlockHeader, BlockBody) {
        let block_header = BlockHeader {
            parent_hash: H256::from_str(
                "0x1ac1bf1eef97dc6b03daba5af3b89881b7ae4bc1600dc434f450a9ec34d44999",
            )
            .unwrap(),
            ommers_hash: H256::from_str(
                "0x1dcc4de8dec75d7aab85b567b6ccd41ad312451b948a7413f0a142fd40d49347",
            )
            .unwrap(),
            coinbase: Address::from_str("0x2adc25665018aa1fe0e6bc666dac8fc2697ff9ba").unwrap(),
            state_root: H256::from_str(
                "0x9de6f95cb4ff4ef22a73705d6ba38c4b927c7bca9887ef5d24a734bb863218d9",
            )
            .unwrap(),
            transactions_root: H256::from_str(
                "0x578602b2b7e3a3291c3eefca3a08bc13c0d194f9845a39b6f3bcf843d9fed79d",
            )
            .unwrap(),
            receipt_root: H256::from_str(
                "0x035d56bac3f47246c5eed0e6642ca40dc262f9144b582f058bc23ded72aa72fa",
            )
            .unwrap(),
            logs_bloom: Bloom::from([0; 256]),
            difficulty: U256::zero(),
            number: 1,
            gas_limit: 0x016345785d8a0000,
            gas_used: 0xa8de,
            timestamp: 0x03e8,
            extra_data: Bytes::new(),
            prev_randao: H256::zero(),
            nonce: 0x0000000000000000,
            base_fee_per_gas: 0x07,
            withdrawals_root: H256::from_str(
                "0x56e81f171bcc55a6ff8345e692c0f86e5b48e01b996cadc001622fb5e363b421",
            )
            .unwrap(),
            blob_gas_used: 0x00,
            excess_blob_gas: 0x00,
            parent_beacon_block_root: H256::zero(),
        };
        let block_body = BlockBody {
            transactions: vec![Transaction::decode(&hex::decode("02f86c8330182480114e82f618946177843db3138ae69679a54b95cf345ed759450d870aa87bee53800080c080a0151ccc02146b9b11adf516e6787b59acae3e76544fdcd75e77e67c6b598ce65da064c5dd5aae2fbb535830ebbdad0234975cd7ece3562013b63ea18cc0df6c97d4").unwrap()).unwrap(),
            Transaction::decode(&hex::decode("f86d80843baa0c4082f618946177843db3138ae69679a54b95cf345ed759450d870aa87bee538000808360306ba0151ccc02146b9b11adf516e6787b59acae3e76544fdcd75e77e67c6b598ce65da064c5dd5aae2fbb535830ebbdad0234975cd7ece3562013b63ea18cc0df6c97d4").unwrap()).unwrap()],
            ommers: Default::default(),
            withdrawals: Default::default(),
        };
        (block_header, block_body)
    }

    fn test_store_block_number(store: Store) {
        let block_hash = H256::random();
        let block_number = 6;

        store.add_block_number(block_hash, block_number).unwrap();

        let stored_number = store.get_block_number(block_hash).unwrap().unwrap();

        assert_eq!(stored_number, block_number);
    }

<<<<<<< HEAD
    fn test_store_transaction_location(store: Store) {
        let transaction_hash = H256::random();
        let block_number = 6;
        let index = 3;

        store
            .add_transaction_location(transaction_hash, block_number, index)
            .unwrap();

        let stored_location = store
            .get_transaction_location(transaction_hash)
            .unwrap()
            .unwrap();

        assert_eq!(stored_location, (block_number, index));
=======
    fn test_store_block_receipt(store: Store) {
        let receipt = Receipt {
            tx_type: TxType::EIP2930,
            succeeded: true,
            cumulative_gas_used: 1747,
            bloom: Bloom::random(),
            logs: vec![],
        };
        let block_number = 6;
        let index = 4;

        store
            .add_receipt(block_number, index, receipt.clone())
            .unwrap();

        let stored_receipt = store.get_receipt(block_number, index).unwrap().unwrap();

        assert_eq!(stored_receipt, receipt);
    }

    fn test_store_account_code(store: Store) {
        let code_hash = H256::random();
        let code = Bytes::from("kiwi");

        store.add_account_code(code_hash, code.clone()).unwrap();

        let stored_code = store.get_account_code(code_hash).unwrap().unwrap();

        assert_eq!(stored_code, code);
>>>>>>> b6130f68
    }
}<|MERGE_RESOLUTION|>--- conflicted
+++ resolved
@@ -13,19 +13,11 @@
 use self::rocksdb::Store as RocksDbStore;
 #[cfg(feature = "sled")]
 use self::sled::Store as SledStore;
-<<<<<<< HEAD
-use ethereum_rust_core::types::{
-    AccountInfo, BlockBody, BlockHash, BlockHeader, BlockNumber, Index,
-};
-use ethereum_types::Address;
-use ethereum_types::H256;
-=======
 use bytes::Bytes;
 use ethereum_rust_core::types::{
     AccountInfo, BlockBody, BlockHash, BlockHeader, BlockNumber, Index, Receipt,
 };
 use ethereum_types::{Address, H256};
->>>>>>> b6130f68
 use std::fmt::Debug;
 use std::sync::{Arc, Mutex};
 
@@ -88,7 +80,6 @@
     /// Obtain block number
     fn get_block_number(&self, block_hash: BlockHash) -> Result<Option<BlockNumber>, StoreError>;
 
-<<<<<<< HEAD
     /// Store transaction location (block number and index of the transaction within the block)
     fn add_transaction_location(
         &mut self,
@@ -102,7 +93,7 @@
         &self,
         transaction_hash: H256,
     ) -> Result<Option<(BlockNumber, Index)>, StoreError>;
-=======
+
     /// Add receipt
     fn add_receipt(
         &mut self,
@@ -117,7 +108,6 @@
         block_number: BlockNumber,
         index: Index,
     ) -> Result<Option<Receipt>, StoreError>;
->>>>>>> b6130f68
 
     /// Set an arbitrary value (used for eventual persistent values: eg. current_block_height)
     fn set_value(&mut self, key: Key, value: Value) -> Result<(), StoreError>;
@@ -271,7 +261,6 @@
             .get_block_number(block_hash)
     }
 
-<<<<<<< HEAD
     pub fn add_transaction_location(
         &self,
         transaction_hash: H256,
@@ -292,7 +281,8 @@
             .lock()
             .unwrap()
             .get_transaction_location(transaction_hash)
-=======
+    }
+
     pub fn add_account_code(&self, code_hash: H256, code: Bytes) -> Result<(), StoreError> {
         self.engine
             .clone()
@@ -343,7 +333,6 @@
             .lock()
             .unwrap()
             .get_receipt(block_number, index)
->>>>>>> b6130f68
     }
 }
 
@@ -402,12 +391,9 @@
         test_store_account(store.clone());
         test_store_block(store.clone());
         test_store_block_number(store.clone());
-<<<<<<< HEAD
         test_store_transaction_location(store.clone());
-=======
         test_store_block_receipt(store.clone());
         test_store_account_code(store.clone());
->>>>>>> b6130f68
     }
 
     fn test_store_account(mut store: Store) {
@@ -530,7 +516,6 @@
         assert_eq!(stored_number, block_number);
     }
 
-<<<<<<< HEAD
     fn test_store_transaction_location(store: Store) {
         let transaction_hash = H256::random();
         let block_number = 6;
@@ -546,7 +531,8 @@
             .unwrap();
 
         assert_eq!(stored_location, (block_number, index));
-=======
+    }
+
     fn test_store_block_receipt(store: Store) {
         let receipt = Receipt {
             tx_type: TxType::EIP2930,
@@ -576,6 +562,5 @@
         let stored_code = store.get_account_code(code_hash).unwrap().unwrap();
 
         assert_eq!(stored_code, code);
->>>>>>> b6130f68
     }
 }