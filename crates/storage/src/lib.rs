--- conflicted
+++ resolved
@@ -1,12 +1,8 @@
 mod account;
 mod block;
 
-<<<<<<< HEAD
 use account::{AccountInfoRLP, AddressRLP};
-use block::BlockHeaderRLP;
-=======
 use block::{BlockBodyRLP, BlockHeaderRLP};
->>>>>>> e7d0c02f
 use core::types::BlockNumber;
 use libmdbx::{
     orm::{table, Database},
@@ -19,7 +15,11 @@
     /// Block headers table.
     ( Headers ) BlockNumber => BlockHeaderRLP
 );
-<<<<<<< HEAD
+
+table!(
+    /// Block bodies table.
+    ( Bodies ) BlockNumber => BlockBodyRLP
+);
 
 table!(
     /// Account infos table.
@@ -29,17 +29,7 @@
 /// Initializes a new database with the provided path. If the path is `None`, the database
 /// will be temporary.
 pub fn init_db(path: Option<impl AsRef<Path>>) -> Database {
-    let tables = [table_info!(Headers), table_info!(AccountInfos)]
-=======
-table!(
-    /// Block bodies table.
-    ( Bodies ) BlockNumber => BlockBodyRLP
-);
-/// Initializes a new database with the provided path. If the path is `None`, the database
-/// will be temporary.
-pub fn init_db(path: Option<impl AsRef<Path>>) -> Database {
-    let tables = [table_info!(Headers), table_info!(Bodies)]
->>>>>>> e7d0c02f
+    let tables = [table_info!(Headers), table_info!(Bodies), table_info!(AccountInfos)]
         .into_iter()
         .collect();
     let path = path.map(|p| p.as_ref().to_path_buf());
