--- conflicted
+++ resolved
@@ -3,17 +3,12 @@
 use axum::{routing::post, Json, Router};
 use engine::{ExchangeCapabilitiesRequest, NewPayloadV3Request};
 use eth::{
-<<<<<<< HEAD
     account::{self, GetBalanceRequest, GetCodeRequest, GetStorageAtRequest},
-    block::{self, GetBlockByHashRequest, GetBlockByNumberRequest},
-=======
-    account::{self, GetBalanceRequest, GetCodeRequest},
     block::{
         self, GetBlockByHashRequest, GetBlockByNumberRequest, GetBlockReceiptsRequest,
         GetBlockTransactionCountByNumberRequest, GetTransactionByBlockHashAndIndexRequest,
         GetTransactionByBlockNumberAndIndexRequest,
     },
->>>>>>> f2673b96
     client,
 };
 use serde_json::Value;
@@ -106,11 +101,10 @@
             let request = GetCodeRequest::parse(&req.params).ok_or(RpcErr::BadParams)?;
             account::get_code(&request, storage)
         }
-<<<<<<< HEAD
         "eth_getStorageAt" => {
             let request = GetStorageAtRequest::parse(&req.params).ok_or(RpcErr::BadParams)?;
             account::get_storage_at(&request, storage)
-=======
+        }
         "eth_getBlockTransactionCountByNumber" => {
             let request = GetBlockTransactionCountByNumberRequest::parse(&req.params)
                 .ok_or(RpcErr::BadParams)?;
@@ -129,7 +123,6 @@
         "eth_getBlockReceipts" => {
             let request = GetBlockReceiptsRequest::parse(&req.params).ok_or(RpcErr::BadParams)?;
             block::get_block_receipts(&request, storage)
->>>>>>> f2673b96
         }
         "engine_forkchoiceUpdatedV3" => engine::forkchoice_updated_v3(),
         "engine_newPayloadV3" => {
