mod db;
mod errors;
mod execution_result;

use db::StoreWrapper;
use ethereum_rust_core::{
<<<<<<< HEAD
    types::{AccountInfo, BlockHeader, Transaction, TxKind},
    Address, BigEndianHash, H256, U256,
};
use ethereum_rust_storage::{error::StoreError, Store};
=======
    types::{BlockHeader, GenericTransaction, Transaction, TxKind},
    Address, H256,
};
use ethereum_rust_storage::Store;
>>>>>>> 33d61ad5
use revm::{
    db::states::bundle_state::BundleRetention,
    inspector_handle_register,
    inspectors::TracerEip3155,
<<<<<<< HEAD
    primitives::{BlockEnv, TxEnv, B256, U256 as RevmU256},
    Evm,
=======
    precompile::{PrecompileSpecId, Precompiles},
    primitives::{BlockEnv, TxEnv, B256, U256},
    Database, Evm,
>>>>>>> 33d61ad5
};
use revm_inspectors::access_list::AccessListInspector;
// Rename imported types for clarity
use revm::primitives::{Address as RevmAddress, TxKind as RevmTxKind};
use revm_primitives::{AccessList as RevmAccessList, AccessListItem as RevmAccessListItem};
// Export needed types
pub use errors::EvmError;
pub use execution_result::*;
pub use revm::primitives::SpecId;

type AccessList = Vec<(Address, Vec<H256>)>;

/// State used when running the EVM
// Encapsulates state behaviour to be agnostic to the evm implementation for crate users
pub struct EvmState(revm::db::State<StoreWrapper>);

impl EvmState {
    /// Get a reference to inner `Store` database
    fn database(&self) -> &Store {
        &self.0.database.0
    }
}

// Executes a single tx, doesn't perform state transitions
pub fn execute_tx(
    tx: &Transaction,
    header: &BlockHeader,
    state: &mut EvmState,
    spec_id: SpecId,
) -> Result<ExecutionResult, EvmError> {
    let block_env = block_env(header);
    let tx_env = tx_env(tx);
    run_evm(tx_env, block_env, state, spec_id)
}

/// Runs EVM, doesn't perform state transitions, but stores them
fn run_evm(
    tx_env: TxEnv,
    block_env: BlockEnv,
    state: &mut EvmState,
    spec_id: SpecId,
) -> Result<ExecutionResult, EvmError> {
    let tx_result = {
        let mut evm = Evm::builder()
            .with_db(&mut state.0)
            .with_block_env(block_env)
            .with_tx_env(tx_env)
            .with_spec_id(spec_id)
            .reset_handler()
            .with_external_context(
                TracerEip3155::new(Box::new(std::io::stderr())).without_summary(),
            )
            .build();
        evm.transact_commit().map_err(EvmError::from)?
    };
    Ok(tx_result.into())
}

/// Runs the transaction and returns the access list and estimated gas use (when running the tx with said access list)
pub fn create_access_list(
    tx: &GenericTransaction,
    header: &BlockHeader,
    state: &mut EvmState,
    spec_id: SpecId,
) -> Result<(ExecutionResult, AccessList), EvmError> {
    let mut tx_env = tx_env_from_generic(tx);
    let block_env = block_env(header);
    // Run tx with access list inspector
    let (execution_result, access_list) =
        create_access_list_inner(tx_env.clone(), block_env.clone(), state, spec_id)?;
    // Run the tx with the resulting access list and estimate its gas used
    let execution_result = if execution_result.is_success() {
        tx_env.access_list.extend(access_list.0.iter().map(|item| {
            (
                item.address,
                item.storage_keys
                    .iter()
                    .map(|b| U256::from_be_slice(b.as_slice()))
                    .collect(),
            )
        }));
        estimate_gas(tx_env, block_env, state, spec_id)?
    } else {
        execution_result
    };
    let access_list: Vec<(Address, Vec<H256>)> = access_list
        .iter()
        .map(|item| {
            (
                Address::from_slice(item.address.0.as_slice()),
                item.storage_keys
                    .iter()
                    .map(|v| H256::from_slice(v.as_slice()))
                    .collect(),
            )
        })
        .collect();
    Ok((execution_result, access_list))
}

/// Runs the transaction and returns the access list for it
fn create_access_list_inner(
    tx_env: TxEnv,
    block_env: BlockEnv,
    state: &mut EvmState,
    spec_id: SpecId,
) -> Result<(ExecutionResult, RevmAccessList), EvmError> {
    let mut access_list_inspector = access_list_inspector(&tx_env, state, spec_id)?;
    let tx_result = {
        let mut evm = Evm::builder()
            .with_db(&mut state.0)
            .with_block_env(block_env)
            .with_tx_env(tx_env)
            .with_spec_id(spec_id)
            .modify_cfg_env(|env| {
                env.disable_base_fee = true;
                env.disable_block_gas_limit = true
            })
            .with_external_context(&mut access_list_inspector)
            .append_handler_register(inspector_handle_register)
            .build();
        evm.transact().map_err(EvmError::from)?
    };

    let access_list = access_list_inspector.into_access_list();
    Ok((tx_result.result.into(), access_list))
}

/// Runs the transaction and returns the estimated gas
fn estimate_gas(
    tx_env: TxEnv,
    block_env: BlockEnv,
    state: &mut EvmState,
    spec_id: SpecId,
) -> Result<ExecutionResult, EvmError> {
    let tx_result = {
        let mut evm = Evm::builder()
            .with_db(&mut state.0)
            .with_block_env(block_env)
            .with_tx_env(tx_env)
            .with_spec_id(spec_id)
            .modify_cfg_env(|env| {
                env.disable_base_fee = true;
                env.disable_block_gas_limit = true
            })
            .build();
        evm.transact().map_err(EvmError::from)?
    };
    Ok(tx_result.result.into())
}

// Merges transitions stored when executing transactions and applies the resulting changes to the DB
pub fn apply_state_transitions(state: &mut EvmState) -> Result<(), StoreError> {
    state.0.merge_transitions(BundleRetention::PlainState);
    let bundle = state.0.take_bundle();
    // Update accounts
    for (address, account) in bundle.state() {
        if account.status.is_not_modified() {
            continue;
        }
        let address = Address::from_slice(address.0.as_slice());
        // Remove account from DB if destroyed
        if account.status.was_destroyed() {
            state.database().remove_account(address)?;
        }
        // Apply account changes to DB
        // If the account was changed then both original and current info will be present in the bundle account
        if account.is_info_changed() {
            // Update account info in DB
            if let Some(new_acc_info) = account.account_info() {
                let code_hash = H256::from_slice(new_acc_info.code_hash.as_slice());
                let account_info = AccountInfo {
                    code_hash,
                    balance: U256::from_little_endian(new_acc_info.balance.as_le_slice()),
                    nonce: new_acc_info.nonce,
                };
                state.database().add_account_info(address, account_info)?;

                if account.is_contract_changed() {
                    // Update code in db
                    if let Some(code) = new_acc_info.code {
                        state
                            .database()
                            .add_account_code(code_hash, code.original_bytes().clone().0)?;
                    }
                }
            }
        }
        // Update account storage in DB
        for (key, slot) in account.storage.iter() {
            if slot.is_changed() {
                state.database().add_storage_at(
                    address,
                    H256::from_uint(&U256::from_little_endian(key.as_le_slice())),
                    H256::from_uint(&U256::from_little_endian(
                        slot.present_value().as_le_slice(),
                    )),
                )?;
            }
        }
    }
    Ok(())
}

/// Builds EvmState from a Store
pub fn evm_state(store: Store) -> EvmState {
    EvmState(
        revm::db::State::builder()
            .with_database(StoreWrapper(store))
            .with_bundle_update()
            .without_state_clear()
            .build(),
    )
}

fn block_env(header: &BlockHeader) -> BlockEnv {
    BlockEnv {
        number: RevmU256::from(header.number),
        coinbase: RevmAddress(header.coinbase.0.into()),
        timestamp: RevmU256::from(header.timestamp),
        gas_limit: RevmU256::from(header.gas_limit),
        basefee: RevmU256::from(header.base_fee_per_gas),
        difficulty: RevmU256::from_limbs(header.difficulty.0),
        prevrandao: Some(header.prev_randao.as_fixed_bytes().into()),
        ..Default::default()
    }
}

fn tx_env(tx: &Transaction) -> TxEnv {
    let mut max_fee_per_blob_gas_bytes: [u8; 32] = [0; 32];
    let max_fee_per_blob_gas = match tx.max_fee_per_blob_gas() {
        Some(x) => {
            x.to_big_endian(&mut max_fee_per_blob_gas_bytes);
            Some(RevmU256::from_be_bytes(max_fee_per_blob_gas_bytes))
        }
        None => None,
    };
    TxEnv {
        caller: RevmAddress(tx.sender().0.into()),
        gas_limit: tx.gas_limit(),
        gas_price: RevmU256::from(tx.gas_price()),
        transact_to: match tx.to() {
            TxKind::Call(address) => RevmTxKind::Call(address.0.into()),
            TxKind::Create => RevmTxKind::Create,
        },
        value: RevmU256::from_limbs(tx.value().0),
        data: tx.data().clone().into(),
        nonce: Some(tx.nonce()),
        chain_id: tx.chain_id(),
        access_list: tx
            .access_list()
            .into_iter()
            .map(|(addr, list)| {
                (
                    RevmAddress(addr.0.into()),
                    list.into_iter()
                        .map(|a| RevmU256::from_be_bytes(a.0))
                        .collect(),
                )
            })
            .collect(),
        gas_priority_fee: tx.max_priority_fee().map(RevmU256::from),
        blob_hashes: tx
            .blob_versioned_hashes()
            .into_iter()
            .map(|hash| B256::from(hash.0))
            .collect(),
        max_fee_per_blob_gas,
    }
}

// Used to estimate gas and create access lists
fn tx_env_from_generic(tx: &GenericTransaction) -> TxEnv {
    TxEnv {
        caller: RevmAddress(tx.from.0.into()),
        gas_limit: tx.gas.unwrap_or(u64::MAX), // Ensure tx doesn't fail due to gas limit
        gas_price: U256::from(tx.gas_price),
        transact_to: match tx.to {
            TxKind::Call(address) => RevmTxKind::Call(address.0.into()),
            TxKind::Create => RevmTxKind::Create,
        },
        value: U256::from_limbs(tx.value.0),
        data: tx.input.clone().into(),
        nonce: Some(tx.nonce),
        chain_id: tx.chain_id,
        access_list: tx
            .access_list
            .iter()
            .map(|entry| {
                (
                    RevmAddress(entry.address.0.into()),
                    entry
                        .storage_keys
                        .iter()
                        .map(|a| U256::from_be_bytes(a.0))
                        .collect(),
                )
            })
            .collect(),
        gas_priority_fee: tx.max_priority_fee_per_gas.map(U256::from),
        blob_hashes: tx
            .blob_versioned_hashes
            .iter()
            .map(|hash| B256::from(hash.0))
            .collect(),
        max_fee_per_blob_gas: tx.max_fee_per_blob_gas.map(U256::from),
    }
}

// Creates an AccessListInspector that will collect the accesses used by the evm execution
fn access_list_inspector(
    tx_env: &TxEnv,
    state: &mut EvmState,
    spec_id: SpecId,
) -> Result<AccessListInspector, EvmError> {
    // Access list provided by the transaction
    let current_access_list = RevmAccessList(
        tx_env
            .access_list
            .iter()
            .map(|(addr, list)| RevmAccessListItem {
                address: *addr,
                storage_keys: list.iter().map(|v| B256::from(v.to_be_bytes())).collect(),
            })
            .collect(),
    );
    // Addresses accessed when using precompiles
    let precompile_addresses = Precompiles::new(PrecompileSpecId::from_spec_id(spec_id))
        .addresses()
        .cloned();
    // Address that is either called or created by the transaction
    let to = match tx_env.transact_to {
        RevmTxKind::Call(address) => address,
        RevmTxKind::Create => {
            let nonce = state
                .0
                .basic(tx_env.caller)?
                .map(|info| info.nonce)
                .unwrap_or_default();
            tx_env.caller.create(nonce)
        }
    };
    Ok(AccessListInspector::new(
        current_access_list,
        tx_env.caller,
        to,
        precompile_addresses,
    ))
}<|MERGE_RESOLUTION|>--- conflicted
+++ resolved
@@ -4,29 +4,17 @@
 
 use db::StoreWrapper;
 use ethereum_rust_core::{
-<<<<<<< HEAD
-    types::{AccountInfo, BlockHeader, Transaction, TxKind},
+    types::{AccountInfo, BlockHeader, GenericTransaction, Transaction, TxKind},
     Address, BigEndianHash, H256, U256,
 };
 use ethereum_rust_storage::{error::StoreError, Store};
-=======
-    types::{BlockHeader, GenericTransaction, Transaction, TxKind},
-    Address, H256,
-};
-use ethereum_rust_storage::Store;
->>>>>>> 33d61ad5
 use revm::{
     db::states::bundle_state::BundleRetention,
     inspector_handle_register,
     inspectors::TracerEip3155,
-<<<<<<< HEAD
+    precompile::{PrecompileSpecId, Precompiles},
     primitives::{BlockEnv, TxEnv, B256, U256 as RevmU256},
-    Evm,
-=======
-    precompile::{PrecompileSpecId, Precompiles},
-    primitives::{BlockEnv, TxEnv, B256, U256},
     Database, Evm,
->>>>>>> 33d61ad5
 };
 use revm_inspectors::access_list::AccessListInspector;
 // Rename imported types for clarity
@@ -104,7 +92,7 @@
                 item.address,
                 item.storage_keys
                     .iter()
-                    .map(|b| U256::from_be_slice(b.as_slice()))
+                    .map(|b| RevmU256::from_be_slice(b.as_slice()))
                     .collect(),
             )
         }));
@@ -303,12 +291,12 @@
     TxEnv {
         caller: RevmAddress(tx.from.0.into()),
         gas_limit: tx.gas.unwrap_or(u64::MAX), // Ensure tx doesn't fail due to gas limit
-        gas_price: U256::from(tx.gas_price),
+        gas_price: RevmU256::from(tx.gas_price),
         transact_to: match tx.to {
             TxKind::Call(address) => RevmTxKind::Call(address.0.into()),
             TxKind::Create => RevmTxKind::Create,
         },
-        value: U256::from_limbs(tx.value.0),
+        value: RevmU256::from_limbs(tx.value.0),
         data: tx.input.clone().into(),
         nonce: Some(tx.nonce),
         chain_id: tx.chain_id,
@@ -321,18 +309,18 @@
                     entry
                         .storage_keys
                         .iter()
-                        .map(|a| U256::from_be_bytes(a.0))
+                        .map(|a| RevmU256::from_be_bytes(a.0))
                         .collect(),
                 )
             })
             .collect(),
-        gas_priority_fee: tx.max_priority_fee_per_gas.map(U256::from),
+        gas_priority_fee: tx.max_priority_fee_per_gas.map(RevmU256::from),
         blob_hashes: tx
             .blob_versioned_hashes
             .iter()
             .map(|hash| B256::from(hash.0))
             .collect(),
-        max_fee_per_blob_gas: tx.max_fee_per_blob_gas.map(U256::from),
+        max_fee_per_blob_gas: tx.max_fee_per_blob_gas.map(RevmU256::from),
     }
 }
 
