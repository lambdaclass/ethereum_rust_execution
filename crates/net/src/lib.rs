--- conflicted
+++ resolved
@@ -1,36 +1,25 @@
 pub(crate) mod discv4;
 use discv4::{Endpoint, FindNodeMessage, Message, PingMessage, PongMessage};
 use ethereum_rust_core::H512;
+use k256::ecdsa::{RecoveryId, Signature, VerifyingKey};
 use k256::elliptic_curve::sec1::ToEncodedPoint;
 use k256::elliptic_curve::PublicKey;
 use k256::{ecdsa::SigningKey, elliptic_curve::rand_core::OsRng};
 use keccak_hash::H256;
+use rlpx::ecies::RLPxConnection;
 use std::{
     net::SocketAddr,
     time::{Duration, SystemTime, UNIX_EPOCH},
 };
-<<<<<<< HEAD
-
-use discv4::{Endpoint, Message, PingMessage};
-use k256::{
-    ecdsa::{RecoveryId, Signature, SigningKey, VerifyingKey},
-    elliptic_curve::rand_core::OsRng,
-};
-use rlpx::ecies::RLPxConnection;
-=======
->>>>>>> e54f466f
 use tokio::{
     io::AsyncWriteExt,
     net::{TcpSocket, UdpSocket},
     try_join,
 };
-<<<<<<< HEAD
 use tracing::{info, warn};
+use types::BootNode;
+
 pub mod rlpx;
-=======
-use tracing::info;
-use types::BootNode;
->>>>>>> e54f466f
 pub mod types;
 
 const MAX_DISC_PACKET_SIZE: usize = 1280;
@@ -40,88 +29,13 @@
     info!("Listening for requests at {tcp_addr}");
     let signer = SigningKey::random(&mut OsRng);
 
-<<<<<<< HEAD
-    let discovery_handle = tokio::spawn(discover_peers(udp_addr, signer.clone()));
+    let discovery_handle = tokio::spawn(discover_peers(udp_addr, signer.clone(), bootnodes));
     let server_handle = tokio::spawn(serve_requests(tcp_addr, signer));
     try_join!(discovery_handle, server_handle).unwrap();
 }
 
-async fn discover_peers(socket_addr: SocketAddr, signer: SigningKey) {
-    let udp_socket = UdpSocket::bind(socket_addr).await.unwrap();
-    // This is just a placeholder example. The address is a known bootnode.
-    // let receiver_addr: SocketAddr = ("138.197.51.181:30303").parse().unwrap();
-    let mut buf = vec![0; MAX_DISC_PACKET_SIZE];
-
-    // ping(&udp_socket, &signer, socket_addr, receiver_addr).await;
-
-    // let (read, from) = udp_socket.recv_from(&mut buf).await.unwrap();
-    // info!("Received {read} bytes from {from}");
-    // let msg = Message::decode_with_header(&buf[..read]).unwrap();
-    // info!("Message: {:?}", msg);
-
-    // BEGIN EXAMPLE
-    // Try contacting a known peer
-    // TODO: do this dynamically
-    let str_udp_addr = "127.0.0.1:57978";
-
-    let udp_addr: SocketAddr = str_udp_addr.parse().unwrap();
-
-    let (read, endpoint) = loop {
-        ping(&udp_socket, &signer, socket_addr, udp_addr).await;
-
-        let (read, from) = udp_socket.recv_from(&mut buf).await.unwrap();
-        info!("Received {read} bytes from {from}");
-        let msg = Message::decode_with_header(&buf[..read]).unwrap();
-        info!("Message: {:?}", msg);
-
-        match msg {
-            Message::Pong(pong) => {
-                break (read, pong.to);
-            }
-            // TODO: geth seems to respond with Ping instead of Pong
-            Message::Ping(ping) => {
-                break (read, ping.from);
-            }
-            _ => {
-                warn!("Unexpected message type");
-            }
-        };
-    };
-
-    let digest = keccak_hash::keccak_buffer(&mut &buf[..read]).unwrap();
-    let sig_bytes = &buf[32..32 + 65];
-    let signature = &Signature::from_bytes(sig_bytes[..64].into()).unwrap();
-    let rid = RecoveryId::from_byte(sig_bytes[64]).unwrap();
-
-    let peer_pk = VerifyingKey::recover_from_prehash(&digest.0, signature, rid).unwrap();
-
-    let conn = RLPxConnection::random();
-    let mut auth_message = vec![];
-    conn.encode_auth_message(&signer.into(), &peer_pk.into(), &mut auth_message);
-
-    let tcp_addr = "127.0.0.1:59903";
-    let tcp_addr = endpoint
-        .to_tcp_address()
-        .unwrap_or(tcp_addr.parse().unwrap());
-
-    let mut stream = TcpSocket::new_v4()
-        .unwrap()
-        .connect(tcp_addr)
-        .await
-        .unwrap();
-
-    stream.write_all(&auth_message).await.unwrap();
-    info!("Sent auth message correctly!");
-    // END EXAMPLE
-=======
-    let discovery_handle = tokio::spawn(discover_peers(udp_addr, bootnodes));
-    let server_handle = tokio::spawn(serve_requests(tcp_addr));
-    try_join!(discovery_handle, server_handle).unwrap();
-}
-
-async fn discover_peers(udp_addr: SocketAddr, bootnodes: Vec<BootNode>) {
+async fn discover_peers(udp_addr: SocketAddr, signer: SigningKey, bootnodes: Vec<BootNode>) {
     let udp_socket = UdpSocket::bind(udp_addr).await.unwrap();
-    let signer = SigningKey::random(&mut OsRng);
     let bootnode = match bootnodes.first() {
         Some(b) => b,
         None => {
@@ -151,20 +65,13 @@
             }
         }
     }
->>>>>>> e54f466f
 }
 
 async fn ping(
     socket: &UdpSocket,
-<<<<<<< HEAD
-    signer: &SigningKey,
-    local_addr: SocketAddr,
-    to_addr: SocketAddr,
-=======
     local_addr: SocketAddr,
     to_addr: SocketAddr,
     signer: &SigningKey,
->>>>>>> e54f466f
 ) {
     let mut buf = Vec::new();
 
@@ -185,9 +92,6 @@
         tcp_port: 0,
     };
 
-<<<<<<< HEAD
-    let msg = discv4::Message::Ping(PingMessage::new(from, to, expiration));
-=======
     let ping: discv4::Message = discv4::Message::Ping(PingMessage::new(from, to, expiration));
 
     ping.encode_with_header(&mut buf, signer);
@@ -206,7 +110,6 @@
         .duration_since(UNIX_EPOCH)
         .unwrap()
         .as_secs();
->>>>>>> e54f466f
 
     let msg: discv4::Message = discv4::Message::FindNode(FindNodeMessage::new(target, expiration));
 
@@ -235,7 +138,66 @@
     socket.send_to(&buf, to_addr).await.unwrap();
 }
 
-async fn serve_requests(tcp_addr: SocketAddr, _signer: SigningKey) {
+async fn serve_requests(tcp_addr: SocketAddr, signer: SigningKey) {
     let tcp_socket = TcpSocket::new_v4().unwrap();
     tcp_socket.bind(tcp_addr).unwrap();
+
+    let udp_socket = UdpSocket::bind(tcp_addr).await.unwrap();
+
+    // BEGIN EXAMPLE
+    // Try contacting a known peer
+    // TODO: do this dynamically
+    let str_udp_addr = "127.0.0.1:57978";
+
+    let udp_addr: SocketAddr = str_udp_addr.parse().unwrap();
+
+    let mut buf = vec![0; MAX_DISC_PACKET_SIZE];
+
+    let (read, endpoint) = loop {
+        ping(&udp_socket, tcp_addr, udp_addr, &signer).await;
+
+        let (read, from) = udp_socket.recv_from(&mut buf).await.unwrap();
+        info!("Received {read} bytes from {from}");
+        let msg = Message::decode_with_header(&buf[..read]).unwrap();
+        info!("Message: {:?}", msg);
+
+        match msg {
+            Message::Pong(pong) => {
+                break (read, pong.to);
+            }
+            // TODO: geth seems to respond with Ping instead of Pong
+            Message::Ping(ping) => {
+                break (read, ping.from);
+            }
+            _ => {
+                warn!("Unexpected message type");
+            }
+        };
+    };
+
+    let digest = keccak_hash::keccak_buffer(&mut &buf[..read]).unwrap();
+    let sig_bytes = &buf[32..32 + 65];
+    let signature = &Signature::from_bytes(sig_bytes[..64].into()).unwrap();
+    let rid = RecoveryId::from_byte(sig_bytes[64]).unwrap();
+
+    let peer_pk = VerifyingKey::recover_from_prehash(&digest.0, signature, rid).unwrap();
+
+    let conn = RLPxConnection::random();
+    let mut auth_message = vec![];
+    conn.encode_auth_message(&signer.into(), &peer_pk.into(), &mut auth_message);
+
+    let tcp_addr = "127.0.0.1:59903";
+    let tcp_addr = endpoint
+        .to_tcp_address()
+        .unwrap_or(tcp_addr.parse().unwrap());
+
+    let mut stream = TcpSocket::new_v4()
+        .unwrap()
+        .connect(tcp_addr)
+        .await
+        .unwrap();
+
+    stream.write_all(&auth_message).await.unwrap();
+    info!("Sent auth message correctly!");
+    // END EXAMPLE
 }