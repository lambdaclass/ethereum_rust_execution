--- conflicted
+++ resolved
@@ -1,4 +1,3 @@
-<<<<<<< HEAD
 pub(crate) mod discv4;
 
 use std::{
@@ -13,10 +12,6 @@
     net::{TcpSocket, UdpSocket},
     try_join,
 };
-=======
-use std::net::SocketAddr;
-use tokio::net::{TcpSocket, UdpSocket};
->>>>>>> 005de73f
 use tracing::info;
 pub mod types;
 
