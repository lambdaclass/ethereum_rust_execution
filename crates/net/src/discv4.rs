--- conflicted
+++ resolved
@@ -402,7 +402,6 @@
     }
 }
 
-<<<<<<< HEAD
 #[derive(Debug, Clone, Copy, PartialEq, Eq)]
 pub(crate) struct ENRRequestMessage {
     expiration: u64,
@@ -415,7 +414,9 @@
         let remaining = decoder.finish_unchecked();
         let enr_request = ENRRequestMessage { expiration };
         Ok((enr_request, remaining))
-=======
+    }
+}
+
 impl RLPEncode for Node {
     fn encode(&self, buf: &mut dyn BufMut) {
         structs::Encoder::new(buf)
@@ -424,7 +425,6 @@
             .encode_field(&self.tcp_port)
             .encode_field(&self.node_id)
             .finish();
->>>>>>> 06db18b6
     }
 }
 
