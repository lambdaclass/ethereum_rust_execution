--- conflicted
+++ resolved
@@ -205,7 +205,6 @@
     }
 }
 
-<<<<<<< HEAD
 pub fn compute_transactions_root(transactions: &[Transaction]) -> H256 {
     let mut trie = PatriciaMerkleTree::<Vec<u8>, Vec<u8>, Keccak256>::new();
     for (idx, tx) in transactions.iter().enumerate() {
@@ -213,18 +212,6 @@
         // Value: tx_type || RLP(tx)  if tx_type != 0
         //                   RLP(tx)  else
         trie.insert(idx.encode_to_vec(), tx.encode_to_vec());
-=======
-    pub fn compute_transactions_root(&self) -> H256 {
-        let mut trie = PatriciaMerkleTree::<Vec<u8>, Vec<u8>, Keccak256>::new();
-        for (idx, tx) in self.transactions.iter().enumerate() {
-            // Key: RLP(tx_index)
-            // Value: tx_type || RLP(tx)  if tx_type != 0
-            //                   RLP(tx)  else
-            trie.insert(idx.encode_to_vec(), tx.encode_to_vec());
-        }
-        let &root = trie.compute_hash();
-        H256(root.into())
->>>>>>> 412fcdea
     }
     let &root = trie.compute_hash();
     H256(root.into())
