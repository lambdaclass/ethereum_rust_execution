use bytes::Bytes;
use ethereum_types::{Address, H256, U256};
use secp256k1::{ecdsa::RecoveryId, Message, SECP256K1};
use sha3::{Digest, Keccak256};

use crate::rlp::{
    constants::RLP_NULL,
    decode::RLPDecode,
    encode::RLPEncode,
    error::RLPDecodeError,
    structs::{Decoder, Encoder},
};

#[derive(Clone, Debug, PartialEq, Eq)]
pub enum Transaction {
    LegacyTransaction(LegacyTransaction),
    EIP1559Transaction(EIP1559Transaction),
}

#[derive(Clone, Debug, PartialEq, Eq)]
pub struct LegacyTransaction {
    pub nonce: u64,
    pub gas_price: u64,
    pub gas: u64,
    /// The recipient of the transaction.
    /// Create transactions contain a [`null`](RLP_NULL) value in this field.
    pub to: TxKind,
    pub value: U256,
    pub data: Bytes,
    pub v: U256,
    pub r: U256,
    pub s: U256,
}

#[derive(Clone, Debug, PartialEq, Eq)]
pub struct EIP1559Transaction {
    pub chain_id: u64,
    pub signer_nonce: u64,
    pub max_priority_fee_per_gas: u64,
    pub max_fee_per_gas: u64,
    pub gas_limit: u64,
    pub destination: Address,
    pub amount: U256,
    pub payload: Bytes,
    pub access_list: Vec<(Address, Vec<H256>)>,
    pub signature_y_parity: bool,
    pub signature_r: U256,
    pub signature_s: U256,
}

#[derive(Clone, Copy, Debug, PartialEq, Eq)]
pub enum TxType {
    Legacy = 0x00,
    EIP2930 = 0x01,
    EIP1559 = 0x02,
    EIP4844 = 0x03,
}

impl Transaction {
    pub fn encode_with_type(&self, buf: &mut dyn bytes::BufMut) {
        // tx_type || RLP(tx)  if tx_type != 0
        //            RLP(tx)  else
        match self {
            // Legacy transactions don't have a prefix
            Transaction::LegacyTransaction(_) => {}
            _ => buf.put_u8(self.tx_type() as u8),
        }

        self.encode(buf);
    }

    pub fn tx_type(&self) -> TxType {
        match self {
            Transaction::LegacyTransaction(_) => TxType::Legacy,
            Transaction::EIP1559Transaction(_) => TxType::EIP1559,
        }
    }
}

impl RLPEncode for Transaction {
    fn encode(&self, buf: &mut dyn bytes::BufMut) {
        match self {
            Transaction::LegacyTransaction(t) => t.encode(buf),
            Transaction::EIP1559Transaction(t) => t.encode(buf),
        };
    }
}

/// The transaction's kind: call or create.
#[derive(Clone, Debug, PartialEq, Eq)]
pub enum TxKind {
    Call(Address),
    Create,
}

impl RLPEncode for TxKind {
    fn encode(&self, buf: &mut dyn bytes::BufMut) {
        match self {
            Self::Call(address) => address.encode(buf),
            Self::Create => buf.put_u8(RLP_NULL),
        }
    }
}

impl RLPDecode for TxKind {
    fn decode_unfinished(rlp: &[u8]) -> Result<(Self, &[u8]), RLPDecodeError> {
        let first_byte = rlp.first().ok_or(RLPDecodeError::InvalidLength)?;
        if *first_byte == RLP_NULL {
            return Ok((Self::Create, &rlp[1..]));
        }
        Address::decode_unfinished(rlp).map(|(t, rest)| (Self::Call(t), rest))
    }
}

impl RLPEncode for LegacyTransaction {
    fn encode(&self, buf: &mut dyn bytes::BufMut) {
        Encoder::new(buf)
            .encode_field(&self.nonce)
            .encode_field(&self.gas_price)
            .encode_field(&self.gas)
            .encode_field(&self.to)
            .encode_field(&self.value)
            .encode_field(&self.data)
            .encode_field(&self.v)
            .encode_field(&self.r)
            .encode_field(&self.s)
            .finish();
    }
}

impl RLPEncode for EIP1559Transaction {
    fn encode(&self, buf: &mut dyn bytes::BufMut) {
        Encoder::new(buf)
            .encode_field(&self.chain_id)
            .encode_field(&self.signer_nonce)
            .encode_field(&self.max_priority_fee_per_gas)
            .encode_field(&self.max_fee_per_gas)
            .encode_field(&self.gas_limit)
            .encode_field(&self.destination)
            .encode_field(&self.amount)
            .encode_field(&self.payload)
            .encode_field(&self.access_list)
            .encode_field(&self.signature_y_parity)
            .encode_field(&self.signature_r)
            .encode_field(&self.signature_s)
            .finish();
    }
}

<<<<<<< HEAD
impl<'a> LegacyTransaction {
    pub fn decode_rlp(buf: &'a [u8]) -> Result<LegacyTransaction, RLPDecodeError> {
        let decoder = Decoder::new(buf)?;
=======
impl RLPDecode for LegacyTransaction {
    fn decode_unfinished(rlp: &[u8]) -> Result<(LegacyTransaction, &[u8]), RLPDecodeError> {
        let decoder = Decoder::new(rlp)?;
>>>>>>> e05c7e49
        let (nonce, decoder) = decoder.decode_field("nonce")?;
        let (gas_price, decoder) = decoder.decode_field("gas_price")?;
        let (gas, decoder) = decoder.decode_field("gas")?;
        let (to, decoder) = decoder.decode_field("to")?;
        let (value, decoder) = decoder.decode_field("value")?;
        let (data, decoder) = decoder.decode_field("data")?;
        let (v, decoder) = decoder.decode_field("v")?;
        let (r, decoder) = decoder.decode_field("r")?;
        let (s, decoder) = decoder.decode_field("s")?;
<<<<<<< HEAD
        decoder.finish()?;

        Ok(LegacyTransaction {
=======

        let tx = LegacyTransaction {
>>>>>>> e05c7e49
            nonce,
            gas_price,
            gas,
            to,
            value,
            data,
            v,
            r,
            s,
<<<<<<< HEAD
        })
    }
}

impl<'a> EIP1559Transaction {
    pub fn decode_rlp(buf: &'a [u8]) -> Result<EIP1559Transaction, RLPDecodeError> {
        let decoder = Decoder::new(buf)?;
=======
        };
        Ok((tx, decoder.finish()?))
    }
}

impl RLPDecode for EIP1559Transaction {
    fn decode_unfinished(rlp: &[u8]) -> Result<(EIP1559Transaction, &[u8]), RLPDecodeError> {
        let decoder = Decoder::new(rlp)?;
>>>>>>> e05c7e49
        let (chain_id, decoder) = decoder.decode_field("chain_id")?;
        let (signer_nonce, decoder) = decoder.decode_field("signer_nonce")?;
        let (max_priority_fee_per_gas, decoder) =
            decoder.decode_field("max_priority_fee_per_gas")?;
        let (max_fee_per_gas, decoder) = decoder.decode_field("max_fee_per_gas")?;
        let (gas_limit, decoder) = decoder.decode_field("gas_limit")?;
        let (destination, decoder) = decoder.decode_field("destination")?;
        let (amount, decoder) = decoder.decode_field("amount")?;
        let (payload, decoder) = decoder.decode_field("payload")?;
        let (access_list, decoder) = decoder.decode_field("access_list")?;
        let (signature_y_parity, decoder) = decoder.decode_field("signature_y_parity")?;
        let (signature_r, decoder) = decoder.decode_field("signature_r")?;
        let (signature_s, decoder) = decoder.decode_field("signature_s")?;
<<<<<<< HEAD
        decoder.finish()?;

        Ok(EIP1559Transaction {
=======

        let tx = EIP1559Transaction {
>>>>>>> e05c7e49
            chain_id,
            signer_nonce,
            max_priority_fee_per_gas,
            max_fee_per_gas,
            gas_limit,
            destination,
            amount,
            payload,
            access_list,
            signature_y_parity,
            signature_r,
            signature_s,
<<<<<<< HEAD
        })
=======
        };
        Ok((tx, decoder.finish()?))
>>>>>>> e05c7e49
    }
}

impl Transaction {
    pub fn sender(&self) -> Address {
        match self {
            Transaction::LegacyTransaction(tx) => {
                let signature_y_parity = match self.chain_id() {
                    Some(chain_id) => tx.v.as_u64().saturating_sub(35 + chain_id * 2) != 0,
                    None => tx.v.as_u64().saturating_sub(27) != 0,
                };
                let mut buf = vec![];
                Encoder::new(&mut buf)
                    .encode_field(&tx.nonce)
                    .encode_field(&tx.gas_price)
                    .encode_field(&tx.gas)
                    .encode_field(&tx.to)
                    .encode_field(&tx.value)
                    .encode_field(&tx.data)
                    .finish();
                recover_address(&tx.r, &tx.s, signature_y_parity, &Bytes::from(buf))
            }
            Transaction::EIP1559Transaction(tx) => {
                let mut buf = vec![self.tx_type() as u8];
                Encoder::new(&mut buf)
                    .encode_field(&tx.chain_id)
                    .encode_field(&tx.signer_nonce)
                    .encode_field(&tx.max_priority_fee_per_gas)
                    .encode_field(&tx.max_fee_per_gas)
                    .encode_field(&tx.gas_limit)
                    .encode_field(&tx.destination)
                    .encode_field(&tx.amount)
                    .encode_field(&tx.payload)
                    .encode_field(&tx.access_list)
                    .finish();
                recover_address(
                    &tx.signature_r,
                    &tx.signature_s,
                    tx.signature_y_parity,
                    &Bytes::from(buf),
                )
            }
        }
    }

    pub fn gas_limit(&self) -> u64 {
        match self {
            Transaction::LegacyTransaction(tx) => tx.gas,
            Transaction::EIP1559Transaction(tx) => tx.gas_limit,
        }
    }

    pub fn gas_price(&self) -> u64 {
        match self {
            Transaction::LegacyTransaction(tx) => tx.gas_price,
            Transaction::EIP1559Transaction(tx) => tx.max_fee_per_gas,
        }
    }

    pub fn to(&self) -> TxKind {
        match self {
            Transaction::LegacyTransaction(tx) => tx.to.clone(),
            Transaction::EIP1559Transaction(tx) => TxKind::Call(tx.destination),
        }
    }

    pub fn value(&self) -> U256 {
        match self {
            Transaction::LegacyTransaction(tx) => tx.value,
            Transaction::EIP1559Transaction(tx) => tx.amount,
        }
    }

    pub fn max_priority_fee(&self) -> Option<u64> {
        match self {
            Transaction::LegacyTransaction(_tx) => None,
            Transaction::EIP1559Transaction(tx) => Some(tx.max_priority_fee_per_gas),
        }
    }

    pub fn chain_id(&self) -> Option<u64> {
        match self {
            Transaction::LegacyTransaction(_tx) => None,
            Transaction::EIP1559Transaction(tx) => Some(tx.chain_id),
        }
    }

    pub fn access_list(&self) -> Vec<(Address, Vec<H256>)> {
        match self {
            Transaction::LegacyTransaction(_tx) => Vec::new(),
            Transaction::EIP1559Transaction(tx) => tx.access_list.clone(),
        }
    }

    pub fn nonce(&self) -> u64 {
        match self {
            Transaction::LegacyTransaction(tx) => tx.nonce,
            Transaction::EIP1559Transaction(tx) => tx.signer_nonce,
        }
    }

    pub fn data(&self) -> &Bytes {
        match self {
            Transaction::LegacyTransaction(tx) => &tx.data,
            Transaction::EIP1559Transaction(tx) => &tx.payload,
        }
    }
}

fn recover_address(
    signature_r: &U256,
    signature_s: &U256,
    signature_y_parity: bool,
    message: &Bytes,
) -> Address {
    // Create signature
    let mut signature_bytes = [0; 64];
    signature_r.to_big_endian(&mut signature_bytes[0..32]);
    signature_s.to_big_endian(&mut signature_bytes[32..]);
    let signature = secp256k1::ecdsa::RecoverableSignature::from_compact(
        &signature_bytes,
        RecoveryId::from_i32(signature_y_parity as i32).unwrap(), // cannot fail
    )
    .unwrap();
    // Hash message
    let msg_digest: [u8; 32] = Keccak256::new_with_prefix(message.as_ref())
        .finalize()
        .into();
    // Recover public key
    let public = SECP256K1
        .recover_ecdsa(&Message::from_digest(msg_digest), &signature)
        .unwrap();
    // Hash public key to obtain address
    let hash = Keccak256::new_with_prefix(&public.serialize_uncompressed()[1..]).finalize();
    Address::from_slice(&hash[12..])
}

#[cfg(test)]
mod tests {
    use crate::types::{compute_receipts_root, BlockBody, Receipt};

    use super::*;
    use hex_literal::hex;

    #[test]
    fn test_compute_transactions_root() {
        let mut body = BlockBody::empty();
        let tx = LegacyTransaction {
            nonce: 0,
            gas_price: 0x0a,
            gas: 0x05f5e100,
            to: TxKind::Call(hex!("1000000000000000000000000000000000000000").into()),
            value: 0.into(),
            data: Default::default(),
            v: U256::from(0x1b),
            r: U256::from(hex!(
                "7e09e26678ed4fac08a249ebe8ed680bf9051a5e14ad223e4b2b9d26e0208f37"
            )),
            s: U256::from(hex!(
                "5f6e3f188e3e6eab7d7d3b6568f5eac7d687b08d307d3154ccd8c87b4630509b"
            )),
        };
        body.transactions.push(Transaction::LegacyTransaction(tx));
        let expected_root =
            hex!("8151d548273f6683169524b66ca9fe338b9ce42bc3540046c828fd939ae23bcb");
        let result = body.compute_transactions_root();

        assert_eq!(result, expected_root.into());
    }

    #[test]
    fn test_compute_receipts_root() {
        // example taken from
        // https://github.com/ethereum/go-ethereum/blob/f8aa62353666a6368fb3f1a378bd0a82d1542052/cmd/evm/testdata/1/exp.json#L18
        let tx_type = TxType::Legacy;
        let succeeded = true;
        let cumulative_gas_used = 0x5208;
        let bloom = [0x00; 256];
        let logs = vec![];
        let receipt = Receipt::new(tx_type, succeeded, cumulative_gas_used, bloom, logs);

        let result = compute_receipts_root(&[receipt]);
        let expected_root =
            hex!("056b23fbba480696b65fe5a59b8f2148a1299103c4f57df839233af2cf4ca2d2");
        assert_eq!(result, expected_root.into());
    }

    #[test]
    fn legacy_tx_rlp_decode() {
        let encoded_tx = "f86d80843baa0c4082f618946177843db3138ae69679a54b95cf345ed759450d870aa87bee538000808360306ba0151ccc02146b9b11adf516e6787b59acae3e76544fdcd75e77e67c6b598ce65da064c5dd5aae2fbb535830ebbdad0234975cd7ece3562013b63ea18cc0df6c97d4";
        let encoded_tx_bytes = hex::decode(encoded_tx).unwrap();
<<<<<<< HEAD
        let tx = LegacyTransaction::decode_rlp(&encoded_tx_bytes).unwrap();
=======
        let tx = LegacyTransaction::decode(&encoded_tx_bytes).unwrap();
>>>>>>> e05c7e49
        let expected_tx = LegacyTransaction {
            nonce: 0,
            gas_price: 1001000000,
            gas: 63000,
            to: TxKind::Call(Address::from_slice(
                &hex::decode("6177843db3138ae69679A54b95cf345ED759450d").unwrap(),
            )),
            value: 3000000000000000_u64.into(),
            data: Bytes::new(),
            r: U256::from_str_radix(
                "151ccc02146b9b11adf516e6787b59acae3e76544fdcd75e77e67c6b598ce65d",
                16,
            )
            .unwrap(),
            s: U256::from_str_radix(
                "64c5dd5aae2fbb535830ebbdad0234975cd7ece3562013b63ea18cc0df6c97d4",
                16,
            )
            .unwrap(),
            v: 6303851.into(),
        };
        assert_eq!(tx, expected_tx);
    }

    #[test]
    fn eip1559_tx_rlp_decode() {
        let encoded_tx = "f86c8330182480114e82f618946177843db3138ae69679a54b95cf345ed759450d870aa87bee53800080c080a0151ccc02146b9b11adf516e6787b59acae3e76544fdcd75e77e67c6b598ce65da064c5dd5aae2fbb535830ebbdad0234975cd7ece3562013b63ea18cc0df6c97d4";
        let encoded_tx_bytes = hex::decode(encoded_tx).unwrap();
<<<<<<< HEAD
        let tx = EIP1559Transaction::decode_rlp(&encoded_tx_bytes).unwrap();
=======
        let tx = EIP1559Transaction::decode(&encoded_tx_bytes).unwrap();
>>>>>>> e05c7e49
        let expected_tx = EIP1559Transaction {
            signer_nonce: 0,
            max_fee_per_gas: 78,
            max_priority_fee_per_gas: 17,
            destination: Address::from_slice(
                &hex::decode("6177843db3138ae69679A54b95cf345ED759450d").unwrap(),
            ),
            amount: 3000000000000000_u64.into(),
            payload: Bytes::new(),
            signature_r: U256::from_str_radix(
                "151ccc02146b9b11adf516e6787b59acae3e76544fdcd75e77e67c6b598ce65d",
                16,
            )
            .unwrap(),
            signature_s: U256::from_str_radix(
                "64c5dd5aae2fbb535830ebbdad0234975cd7ece3562013b63ea18cc0df6c97d4",
                16,
            )
            .unwrap(),
            signature_y_parity: false,
            chain_id: 3151908,
            gas_limit: 63000,
            access_list: vec![],
        };
        assert_eq!(tx, expected_tx);
    }
}<|MERGE_RESOLUTION|>--- conflicted
+++ resolved
@@ -147,15 +147,9 @@
     }
 }
 
-<<<<<<< HEAD
-impl<'a> LegacyTransaction {
-    pub fn decode_rlp(buf: &'a [u8]) -> Result<LegacyTransaction, RLPDecodeError> {
-        let decoder = Decoder::new(buf)?;
-=======
 impl RLPDecode for LegacyTransaction {
     fn decode_unfinished(rlp: &[u8]) -> Result<(LegacyTransaction, &[u8]), RLPDecodeError> {
         let decoder = Decoder::new(rlp)?;
->>>>>>> e05c7e49
         let (nonce, decoder) = decoder.decode_field("nonce")?;
         let (gas_price, decoder) = decoder.decode_field("gas_price")?;
         let (gas, decoder) = decoder.decode_field("gas")?;
@@ -165,14 +159,8 @@
         let (v, decoder) = decoder.decode_field("v")?;
         let (r, decoder) = decoder.decode_field("r")?;
         let (s, decoder) = decoder.decode_field("s")?;
-<<<<<<< HEAD
-        decoder.finish()?;
-
-        Ok(LegacyTransaction {
-=======
 
         let tx = LegacyTransaction {
->>>>>>> e05c7e49
             nonce,
             gas_price,
             gas,
@@ -182,15 +170,6 @@
             v,
             r,
             s,
-<<<<<<< HEAD
-        })
-    }
-}
-
-impl<'a> EIP1559Transaction {
-    pub fn decode_rlp(buf: &'a [u8]) -> Result<EIP1559Transaction, RLPDecodeError> {
-        let decoder = Decoder::new(buf)?;
-=======
         };
         Ok((tx, decoder.finish()?))
     }
@@ -199,7 +178,6 @@
 impl RLPDecode for EIP1559Transaction {
     fn decode_unfinished(rlp: &[u8]) -> Result<(EIP1559Transaction, &[u8]), RLPDecodeError> {
         let decoder = Decoder::new(rlp)?;
->>>>>>> e05c7e49
         let (chain_id, decoder) = decoder.decode_field("chain_id")?;
         let (signer_nonce, decoder) = decoder.decode_field("signer_nonce")?;
         let (max_priority_fee_per_gas, decoder) =
@@ -213,14 +191,8 @@
         let (signature_y_parity, decoder) = decoder.decode_field("signature_y_parity")?;
         let (signature_r, decoder) = decoder.decode_field("signature_r")?;
         let (signature_s, decoder) = decoder.decode_field("signature_s")?;
-<<<<<<< HEAD
-        decoder.finish()?;
-
-        Ok(EIP1559Transaction {
-=======
 
         let tx = EIP1559Transaction {
->>>>>>> e05c7e49
             chain_id,
             signer_nonce,
             max_priority_fee_per_gas,
@@ -233,12 +205,8 @@
             signature_y_parity,
             signature_r,
             signature_s,
-<<<<<<< HEAD
-        })
-=======
         };
         Ok((tx, decoder.finish()?))
->>>>>>> e05c7e49
     }
 }
 
@@ -430,11 +398,7 @@
     fn legacy_tx_rlp_decode() {
         let encoded_tx = "f86d80843baa0c4082f618946177843db3138ae69679a54b95cf345ed759450d870aa87bee538000808360306ba0151ccc02146b9b11adf516e6787b59acae3e76544fdcd75e77e67c6b598ce65da064c5dd5aae2fbb535830ebbdad0234975cd7ece3562013b63ea18cc0df6c97d4";
         let encoded_tx_bytes = hex::decode(encoded_tx).unwrap();
-<<<<<<< HEAD
-        let tx = LegacyTransaction::decode_rlp(&encoded_tx_bytes).unwrap();
-=======
         let tx = LegacyTransaction::decode(&encoded_tx_bytes).unwrap();
->>>>>>> e05c7e49
         let expected_tx = LegacyTransaction {
             nonce: 0,
             gas_price: 1001000000,
@@ -463,11 +427,7 @@
     fn eip1559_tx_rlp_decode() {
         let encoded_tx = "f86c8330182480114e82f618946177843db3138ae69679a54b95cf345ed759450d870aa87bee53800080c080a0151ccc02146b9b11adf516e6787b59acae3e76544fdcd75e77e67c6b598ce65da064c5dd5aae2fbb535830ebbdad0234975cd7ece3562013b63ea18cc0df6c97d4";
         let encoded_tx_bytes = hex::decode(encoded_tx).unwrap();
-<<<<<<< HEAD
-        let tx = EIP1559Transaction::decode_rlp(&encoded_tx_bytes).unwrap();
-=======
         let tx = EIP1559Transaction::decode(&encoded_tx_bytes).unwrap();
->>>>>>> e05c7e49
         let expected_tx = EIP1559Transaction {
             signer_nonce: 0,
             max_fee_per_gas: 78,
