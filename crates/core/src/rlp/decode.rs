use super::{
    constants::{RLP_EMPTY_LIST, RLP_NULL},
    error::RLPDecodeError,
};
use bytes::{Bytes, BytesMut};
use std::net::{IpAddr, Ipv4Addr, Ipv6Addr};

/// Trait for decoding RLP encoded slices of data.
/// See <https://ethereum.org/en/developers/docs/data-structures-and-encoding/rlp/#rlp-decoding> for more information.
/// The [`decode_unfinished`](RLPDecode::decode_unfinished) method is used to decode an RLP encoded slice of data and return the decoded value along with the remaining bytes.
/// The [`decode`](RLPDecode::decode) method is used to decode an RLP encoded slice of data and return the decoded value.
/// Implementors need to implement the [`decode_unfinished`](RLPDecode::decode_unfinished) method.
/// While consumers can use the [`decode`](RLPDecode::decode) method to decode the RLP encoded data.
pub trait RLPDecode: Sized {
    fn decode_unfinished(rlp: &[u8]) -> Result<(Self, &[u8]), RLPDecodeError>;

    fn decode(rlp: &[u8]) -> Result<Self, RLPDecodeError> {
        let (decoded, remaining) = Self::decode_unfinished(rlp)?;
        if !remaining.is_empty() {
            return Err(RLPDecodeError::InvalidLength);
        }

        Ok(decoded)
    }
}

impl RLPDecode for bool {
    #[inline(always)]
    fn decode_unfinished(buf: &[u8]) -> Result<(Self, &[u8]), RLPDecodeError> {
        if buf.is_empty() {
            return Err(RLPDecodeError::InvalidLength);
        }
        let value = match buf[0] {
            RLP_NULL => false,
            0x01 => true,
            _ => return Err(RLPDecodeError::MalformedBoolean),
        };

        Ok((value, &buf[1..]))
    }
}

impl RLPDecode for u8 {
    fn decode_unfinished(rlp: &[u8]) -> Result<(Self, &[u8]), RLPDecodeError> {
        if rlp.is_empty() {
            return Err(RLPDecodeError::InvalidLength);
        }

        match rlp[0] {
            // Single byte in the range [0x00, 0x7f]
            0..=0x7f => Ok((rlp[0], &rlp[1..])),

            // RLP_NULL represents zero
            RLP_NULL => Ok((0, &rlp[1..])),

            // Two bytes, where the first byte is RLP_NULL + 1
            x if rlp.len() >= 2 && x == RLP_NULL + 1 => Ok((rlp[1], &rlp[2..])),

            // Any other case is invalid for u8
            _ => Err(RLPDecodeError::MalformedData),
        }
    }
}

impl RLPDecode for u16 {
    fn decode_unfinished(rlp: &[u8]) -> Result<(Self, &[u8]), RLPDecodeError> {
        let (bytes, rest) = decode_bytes(rlp)?;
        let padded_bytes = static_left_pad(bytes)?;
        Ok((u16::from_be_bytes(padded_bytes), rest))
    }
}

impl RLPDecode for u32 {
    fn decode_unfinished(rlp: &[u8]) -> Result<(Self, &[u8]), RLPDecodeError> {
        let (bytes, rest) = decode_bytes(rlp)?;
        let padded_bytes = static_left_pad(bytes)?;
        Ok((u32::from_be_bytes(padded_bytes), rest))
    }
}

impl RLPDecode for u64 {
    fn decode_unfinished(rlp: &[u8]) -> Result<(Self, &[u8]), RLPDecodeError> {
        let (bytes, rest) = decode_bytes(rlp)?;
        let padded_bytes = static_left_pad(bytes)?;
        Ok((u64::from_be_bytes(padded_bytes), rest))
    }
}

impl RLPDecode for u128 {
    fn decode_unfinished(rlp: &[u8]) -> Result<(Self, &[u8]), RLPDecodeError> {
        let (bytes, rest) = decode_bytes(rlp)?;
        let padded_bytes = static_left_pad(bytes)?;
        Ok((u128::from_be_bytes(padded_bytes), rest))
    }
}

// Decodes a slice of bytes of a fixed size. If you want to decode a list of elements,
// you should use the Vec<T> implementation (for elements of the same type),
// or use the decode implementation for tuples (for elements of different types)
impl<const N: usize> RLPDecode for [u8; N] {
    fn decode_unfinished(rlp: &[u8]) -> Result<(Self, &[u8]), RLPDecodeError> {
        let (decoded_bytes, rest) = decode_bytes(rlp)?;
        let value = decoded_bytes
            .try_into()
            .map_err(|_| RLPDecodeError::InvalidLength);

        Ok((value?, rest))
    }
}

impl RLPDecode for Bytes {
    fn decode_unfinished(rlp: &[u8]) -> Result<(Self, &[u8]), RLPDecodeError> {
        let (decoded, rest) = decode_bytes(rlp)?;
        Ok((Bytes::copy_from_slice(decoded), rest))
    }
}

impl RLPDecode for BytesMut {
    fn decode_unfinished(rlp: &[u8]) -> Result<(Self, &[u8]), RLPDecodeError> {
        let (decoded, rest) = decode_bytes(rlp)?;
        Ok((BytesMut::from(decoded), rest))
    }
}

impl RLPDecode for crate::H32 {
    fn decode_unfinished(rlp: &[u8]) -> Result<(Self, &[u8]), RLPDecodeError> {
        let (value, rest) = RLPDecode::decode_unfinished(rlp)?;
        Ok((crate::H32(value), rest))
    }
}

impl RLPDecode for crate::H64 {
    fn decode_unfinished(rlp: &[u8]) -> Result<(Self, &[u8]), RLPDecodeError> {
        let (value, rest) = RLPDecode::decode_unfinished(rlp)?;
        Ok((crate::H64(value), rest))
    }
}

impl RLPDecode for crate::H128 {
    fn decode_unfinished(rlp: &[u8]) -> Result<(Self, &[u8]), RLPDecodeError> {
        let (value, rest) = RLPDecode::decode_unfinished(rlp)?;
        Ok((crate::H128(value), rest))
    }
}

impl RLPDecode for crate::H256 {
    fn decode_unfinished(rlp: &[u8]) -> Result<(Self, &[u8]), RLPDecodeError> {
        let (value, rest) = RLPDecode::decode_unfinished(rlp)?;
        Ok((crate::H256(value), rest))
    }
}

impl RLPDecode for crate::H264 {
    fn decode_unfinished(rlp: &[u8]) -> Result<(Self, &[u8]), RLPDecodeError> {
        let (value, rest) = RLPDecode::decode_unfinished(rlp)?;
        Ok((crate::H264(value), rest))
    }
}

impl RLPDecode for crate::Address {
    fn decode_unfinished(rlp: &[u8]) -> Result<(Self, &[u8]), RLPDecodeError> {
        let (value, rest) = RLPDecode::decode_unfinished(rlp)?;
        Ok((crate::H160(value), rest))
    }
}

impl RLPDecode for crate::H512 {
    fn decode_unfinished(rlp: &[u8]) -> Result<(Self, &[u8]), RLPDecodeError> {
        let (value, rest) = RLPDecode::decode_unfinished(rlp)?;
        Ok((crate::H512(value), rest))
    }
}

impl RLPDecode for crate::Signature {
    fn decode_unfinished(rlp: &[u8]) -> Result<(Self, &[u8]), RLPDecodeError> {
        let (value, rest) = RLPDecode::decode_unfinished(rlp)?;
        Ok((crate::H520(value), rest))
    }
}

impl RLPDecode for crate::U256 {
    fn decode_unfinished(rlp: &[u8]) -> Result<(Self, &[u8]), RLPDecodeError> {
        let (bytes, rest) = decode_bytes(rlp)?;
        let padded_bytes: [u8; 32] = static_left_pad(bytes)?;
        Ok((crate::U256::from_big_endian(&padded_bytes), rest))
    }
}

impl RLPDecode for crate::Bloom {
    fn decode_unfinished(rlp: &[u8]) -> Result<(Self, &[u8]), RLPDecodeError> {
        let (value, rest) = RLPDecode::decode_unfinished(rlp)?;
        Ok((crate::Bloom(value), rest))
    }
}

impl RLPDecode for String {
    fn decode_unfinished(rlp: &[u8]) -> Result<(Self, &[u8]), RLPDecodeError> {
        let (str_bytes, rest) = decode_bytes(rlp)?;
        let value =
            String::from_utf8(str_bytes.to_vec()).map_err(|_| RLPDecodeError::MalformedData)?;
        Ok((value, rest))
    }
}

impl RLPDecode for Ipv4Addr {
    fn decode_unfinished(rlp: &[u8]) -> Result<(Self, &[u8]), RLPDecodeError> {
        let (ip_bytes, rest) = decode_bytes(rlp)?;
        let octets: [u8; 4] = ip_bytes
            .try_into()
            .map_err(|_| RLPDecodeError::InvalidLength)?;
        Ok((Ipv4Addr::from(octets), rest))
    }
}

impl RLPDecode for Ipv6Addr {
    fn decode_unfinished(rlp: &[u8]) -> Result<(Self, &[u8]), RLPDecodeError> {
        let (ip_bytes, rest) = decode_bytes(rlp)?;
        let octets: [u8; 16] = ip_bytes
            .try_into()
            .map_err(|_| RLPDecodeError::InvalidLength)?;
        Ok((Ipv6Addr::from(octets), rest))
    }
}

impl RLPDecode for IpAddr {
    fn decode_unfinished(rlp: &[u8]) -> Result<(Self, &[u8]), RLPDecodeError> {
        let (ip_bytes, rest) = decode_bytes(rlp)?;

        match ip_bytes.len() {
            4 => {
                let octets: [u8; 4] = ip_bytes
                    .try_into()
                    .map_err(|_| RLPDecodeError::InvalidLength)?;
                Ok((IpAddr::V4(Ipv4Addr::from(octets)), rest))
            }
            16 => {
                let octets: [u8; 16] = ip_bytes
                    .try_into()
                    .map_err(|_| RLPDecodeError::InvalidLength)?;
                Ok((IpAddr::V6(Ipv6Addr::from(octets)), rest))
            }
            _ => Err(RLPDecodeError::InvalidLength),
        }
    }
}

// Here we interpret a Vec<T> as a list of elements of the same type.
// If you need to decode a slice of bytes, you should decode it via the
// [u8; N] implementation or similar (Bytes, BytesMut, etc).
impl<T: RLPDecode> RLPDecode for Vec<T> {
    fn decode_unfinished(rlp: &[u8]) -> Result<(Self, &[u8]), RLPDecodeError> {
        if rlp.is_empty() {
            return Err(RLPDecodeError::InvalidLength);
        }

        if rlp[0] == RLP_EMPTY_LIST {
            return Ok((Vec::new(), &rlp[1..]));
        }

        let (is_list, payload, input_rest) = decode_rlp_item(rlp)?;
        if !is_list {
            return Err(RLPDecodeError::MalformedData);
        }

        let mut result = Vec::new();
        let mut current_slice = payload;

        while !current_slice.is_empty() {
            let (item, rest_current_list) = T::decode_unfinished(current_slice)?;
            result.push(item);
            current_slice = rest_current_list;
        }

        Ok((result, input_rest))
    }
}

impl<T1: RLPDecode, T2: RLPDecode> RLPDecode for (T1, T2) {
    fn decode_unfinished(rlp: &[u8]) -> Result<(Self, &[u8]), RLPDecodeError> {
        if rlp.is_empty() {
            return Err(RLPDecodeError::InvalidLength);
        }

        let (is_list, payload, input_rest) = decode_rlp_item(rlp)?;
        if !is_list {
            return Err(RLPDecodeError::MalformedData);
        }

        let (first, first_rest) = T1::decode_unfinished(payload)?;
        let (second, second_rest) = T2::decode_unfinished(first_rest)?;

        // check that there is no more data to parse after the second element.
        if !second_rest.is_empty() {
            return Err(RLPDecodeError::MalformedData);
        }

        Ok(((first, second), input_rest))
    }
}

impl<T1: RLPDecode, T2: RLPDecode, T3: RLPDecode> RLPDecode for (T1, T2, T3) {
    fn decode_unfinished(rlp: &[u8]) -> Result<(Self, &[u8]), RLPDecodeError> {
        if rlp.is_empty() {
            return Err(RLPDecodeError::InvalidLength);
        }
        let (is_list, payload, input_rest) = decode_rlp_item(rlp)?;
        if !is_list {
            return Err(RLPDecodeError::MalformedData);
        }
        let (first, first_rest) = T1::decode_unfinished(payload)?;
        let (second, second_rest) = T2::decode_unfinished(first_rest)?;
        let (third, third_rest) = T3::decode_unfinished(second_rest)?;
        // check that there is no more data to decode after the third element.
        if !third_rest.is_empty() {
            return Err(RLPDecodeError::MalformedData);
        }

        Ok(((first, second, third), input_rest))
    }
}

/// Decodes an RLP item from a slice of bytes.
/// It returns a 3-element tuple with the following elements:
/// - A boolean indicating if the item is a list or not.
/// - The payload of the item, without its prefix.
/// - The remaining bytes after the item.
pub fn decode_rlp_item(data: &[u8]) -> Result<(bool, &[u8], &[u8]), RLPDecodeError> {
    if data.is_empty() {
        return Err(RLPDecodeError::InvalidLength);
    }

    let first_byte = data[0];

    match first_byte {
        0..=0x7F => Ok((false, &data[..1], &data[1..])),
        0x80..=0xB7 => {
            let length = (first_byte - 0x80) as usize;
            if data.len() < length + 1 {
                return Err(RLPDecodeError::InvalidLength);
            }
            Ok((false, &data[1..length + 1], &data[length + 1..]))
        }
        0xB8..=0xBF => {
            let length_of_length = (first_byte - 0xB7) as usize;
            if data.len() < length_of_length + 1 {
                return Err(RLPDecodeError::InvalidLength);
            }
            let length_bytes = &data[1..length_of_length + 1];
            let length = usize::from_be_bytes(static_left_pad(length_bytes)?);
            if data.len() < length_of_length + length + 1 {
                return Err(RLPDecodeError::InvalidLength);
            }
            Ok((
                false,
                &data[length_of_length + 1..length_of_length + length + 1],
                &data[length_of_length + length + 1..],
            ))
        }
        RLP_EMPTY_LIST..=0xF7 => {
            let length = (first_byte - RLP_EMPTY_LIST) as usize;
            if data.len() < length + 1 {
                return Err(RLPDecodeError::InvalidLength);
            }
            Ok((true, &data[1..length + 1], &data[length + 1..]))
        }
        0xF8..=0xFF => {
            let list_length = (first_byte - 0xF7) as usize;
            if data.len() < list_length + 1 {
                return Err(RLPDecodeError::InvalidLength);
            }
            let length_bytes = &data[1..list_length + 1];
            let payload_length = usize::from_be_bytes(static_left_pad(length_bytes)?);
            if data.len() < list_length + payload_length + 1 {
                return Err(RLPDecodeError::InvalidLength);
            }
            Ok((
                true,
                &data[list_length + 1..list_length + payload_length + 1],
                &data[list_length + payload_length + 1..],
            ))
        }
    }
}

/// Splits an RLP item in two:
/// - The first item including its prefix
/// - The remaining bytes after the item
<<<<<<< HEAD
/// It returns a 3-element tuple with the following elements:
/// - A boolean indicating if the item is a list or not.
/// - The payload of the item, including its prefix.
/// - The remaining bytes after the item.
pub fn get_item_with_prefix(data: &[u8]) -> Result<(bool, &[u8], &[u8]), RLPDecodeError> {
=======
/// It returns a 2-element tuple with the following elements:
/// - The payload of the item, including its prefix.
/// - The remaining bytes after the item.
pub fn get_item_with_prefix(data: &[u8]) -> Result<(&[u8], &[u8]), RLPDecodeError> {
>>>>>>> aba1d91b
    if data.is_empty() {
        return Err(RLPDecodeError::InvalidLength);
    }

    let first_byte = data[0];

    match first_byte {
<<<<<<< HEAD
        0..=0x7F => Ok((false, &data[..1], &data[1..])),
=======
        0..=0x7F => Ok((&data[..1], &data[1..])),
>>>>>>> aba1d91b
        0x80..=0xB7 => {
            let length = (first_byte - 0x80) as usize;
            if data.len() < length + 1 {
                return Err(RLPDecodeError::InvalidLength);
            }
<<<<<<< HEAD
            Ok((false, &data[0..length + 1], &data[length + 1..]))
=======
            Ok((&data[..length + 1], &data[length + 1..]))
>>>>>>> aba1d91b
        }
        0xB8..=0xBF => {
            let length_of_length = (first_byte - 0xB7) as usize;
            if data.len() < length_of_length + 1 {
                return Err(RLPDecodeError::InvalidLength);
            }
            let length_bytes = &data[1..length_of_length + 1];
            let length = usize::from_be_bytes(static_left_pad(length_bytes)?);
            if data.len() < length_of_length + length + 1 {
                return Err(RLPDecodeError::InvalidLength);
            }
            Ok((
<<<<<<< HEAD
                false,
                &data[0..length_of_length + length + 1],
=======
                &data[..length_of_length + length + 1],
>>>>>>> aba1d91b
                &data[length_of_length + length + 1..],
            ))
        }
        RLP_EMPTY_LIST..=0xF7 => {
            let length = (first_byte - RLP_EMPTY_LIST) as usize;
            if data.len() < length + 1 {
                return Err(RLPDecodeError::InvalidLength);
            }
<<<<<<< HEAD
            Ok((true, &data[0..length + 1], &data[length + 1..]))
=======
            Ok((&data[..length + 1], &data[length + 1..]))
>>>>>>> aba1d91b
        }
        0xF8..=0xFF => {
            let list_length = (first_byte - 0xF7) as usize;
            if data.len() < list_length + 1 {
                return Err(RLPDecodeError::InvalidLength);
            }
            let length_bytes = &data[1..list_length + 1];
            let payload_length = usize::from_be_bytes(static_left_pad(length_bytes)?);
            if data.len() < list_length + payload_length + 1 {
                return Err(RLPDecodeError::InvalidLength);
            }
            Ok((
<<<<<<< HEAD
                true,
                &data[0..list_length + payload_length + 1],
=======
                &data[..list_length + payload_length + 1],
>>>>>>> aba1d91b
                &data[list_length + payload_length + 1..],
            ))
        }
    }
}

/// Decodes the payload of an RLP item from a slice of bytes.
/// It returns a 2-element tuple with the following elements:
/// - The payload of the item.
/// - The remaining bytes after the item.
fn decode_bytes(data: &[u8]) -> Result<(&[u8], &[u8]), RLPDecodeError> {
    let (is_list, payload, rest) = decode_rlp_item(data)?;
    if is_list {
        return Err(RLPDecodeError::UnexpectedList);
    }
    Ok((payload, rest))
}

/// Pads a slice of bytes with zeros on the left to make it a fixed size slice.
/// The size of the data must be less than or equal to the size of the output array.
#[inline]
pub(crate) fn static_left_pad<const N: usize>(data: &[u8]) -> Result<[u8; N], RLPDecodeError> {
    let mut result = [0; N];

    if data.is_empty() {
        return Ok(result);
    }

    if data[0] == 0 {
        return Err(RLPDecodeError::MalformedData);
    }

    let data_start_index = N.saturating_sub(data.len());
    result
        .get_mut(data_start_index..)
        .ok_or(RLPDecodeError::InvalidLength)?
        .copy_from_slice(data);
    Ok(result)
}

#[cfg(test)]
mod tests {
    use super::*;
    use std::str::FromStr;

    #[test]
    fn test_decode_bool() {
        let rlp = vec![0x01];
        let decoded = bool::decode(&rlp).unwrap();
        assert!(decoded);

        let rlp = vec![RLP_NULL];
        let decoded = bool::decode(&rlp).unwrap();
        assert!(!decoded);
    }

    #[test]
    fn test_decode_u8() {
        let rlp = vec![0x01];
        let decoded = u8::decode(&rlp).unwrap();
        assert_eq!(decoded, 1);

        let rlp = vec![RLP_NULL];
        let decoded = u8::decode(&rlp).unwrap();
        assert_eq!(decoded, 0);

        let rlp = vec![0x7Fu8];
        let decoded = u8::decode(&rlp).unwrap();
        assert_eq!(decoded, 127);

        let rlp = vec![RLP_NULL + 1, RLP_NULL];
        let decoded = u8::decode(&rlp).unwrap();
        assert_eq!(decoded, 128);

        let rlp = vec![RLP_NULL + 1, 0x90];
        let decoded = u8::decode(&rlp).unwrap();
        assert_eq!(decoded, 144);

        let rlp = vec![RLP_NULL + 1, 0xFF];
        let decoded = u8::decode(&rlp).unwrap();
        assert_eq!(decoded, 255);
    }

    #[test]
    fn test_decode_u16() {
        let rlp = vec![0x01];
        let decoded = u8::decode(&rlp).unwrap();
        assert_eq!(decoded, 1);

        let rlp = vec![RLP_NULL];
        let decoded = u8::decode(&rlp).unwrap();
        assert_eq!(decoded, 0);

        let rlp = vec![0x81, 0xFF];
        let decoded = u8::decode(&rlp).unwrap();
        assert_eq!(decoded, 255);
    }

    #[test]
    fn test_decode_u32() {
        let rlp = vec![0x83, 0x01, 0x00, 0x00];
        let decoded = u32::decode(&rlp).unwrap();
        assert_eq!(decoded, 65536);
    }

    #[test]
    fn test_decode_fixed_length_array() {
        let rlp = vec![0x0f];
        let decoded = <[u8; 1]>::decode(&rlp).unwrap();
        assert_eq!(decoded, [0x0f]);

        let rlp = vec![RLP_NULL + 3, 0x02, 0x03, 0x04];
        let decoded = <[u8; 3]>::decode(&rlp).unwrap();
        assert_eq!(decoded, [0x02, 0x03, 0x04]);
    }

    #[test]
    fn test_decode_ip_addresses() {
        // IPv4
        let rlp = vec![RLP_NULL + 4, 192, 168, 0, 1];
        let decoded = Ipv4Addr::decode(&rlp).unwrap();
        let expected = Ipv4Addr::from_str("192.168.0.1").unwrap();
        assert_eq!(decoded, expected);

        // IPv6
        let rlp = vec![
            0x90, 0x20, 0x01, 0x00, 0x00, 0x13, 0x0f, 0x00, 0x00, 0x00, 0x00, 0x09, 0xc0, 0x87,
            0x6a, 0x13, 0x0b,
        ];
        let decoded = Ipv6Addr::decode(&rlp).unwrap();
        let expected = Ipv6Addr::from_str("2001:0000:130F:0000:0000:09C0:876A:130B").unwrap();
        assert_eq!(decoded, expected);
    }

    #[test]
    fn test_decode_u256() {
        let rlp = vec![RLP_NULL + 1, 0x01];
        let decoded = crate::U256::decode(&rlp).unwrap();
        let expected = crate::U256::from(1);
        assert_eq!(decoded, expected);

        let mut rlp = vec![RLP_NULL + 32];
        let number_bytes = [0x01; 32];
        rlp.extend(number_bytes);
        let decoded = crate::U256::decode(&rlp).unwrap();
        let expected = crate::U256::from_big_endian(&number_bytes);
        assert_eq!(decoded, expected);
    }

    #[test]
    fn test_decode_string() {
        let rlp = vec![RLP_NULL + 3, b'd', b'o', b'g'];
        let decoded = String::decode(&rlp).unwrap();
        let expected = String::from("dog");
        assert_eq!(decoded, expected);

        let rlp = vec![RLP_NULL];
        let decoded = String::decode(&rlp).unwrap();
        let expected = String::from("");
        assert_eq!(decoded, expected);
    }

    #[test]
    fn test_decode_lists() {
        // empty list
        let rlp = vec![RLP_EMPTY_LIST];
        let decoded: Vec<String> = Vec::decode(&rlp).unwrap();
        let expected: Vec<String> = vec![];
        assert_eq!(decoded, expected);

        //  list with a single number
        let rlp = vec![RLP_EMPTY_LIST + 1, 0x01];
        let decoded: Vec<u8> = Vec::decode(&rlp).unwrap();
        let expected = vec![1];
        assert_eq!(decoded, expected);

        // list with 3 numbers
        let rlp = vec![RLP_EMPTY_LIST + 3, 0x01, 0x02, 0x03];
        let decoded: Vec<u8> = Vec::decode(&rlp).unwrap();
        let expected = vec![1, 2, 3];
        assert_eq!(decoded, expected);

        // list of strings
        let rlp = vec![0xc8, 0x83, b'c', b'a', b't', 0x83, b'd', b'o', b'g'];
        let decoded: Vec<String> = Vec::decode(&rlp).unwrap();
        let expected = vec!["cat".to_string(), "dog".to_string()];
        assert_eq!(decoded, expected);
    }

    #[test]
    fn test_decode_list_of_lists() {
        // list of lists of numbers
        let rlp = vec![
            RLP_EMPTY_LIST + 6,
            RLP_EMPTY_LIST + 2,
            0x01,
            0x02,
            RLP_EMPTY_LIST + 2,
            0x03,
            0x04,
        ];
        let decoded: Vec<Vec<u8>> = Vec::decode(&rlp).unwrap();
        let expected = vec![vec![1, 2], vec![3, 4]];
        assert_eq!(decoded, expected);

        // list of list of strings
        let rlp = vec![
            0xd2, 0xc8, 0x83, b'c', b'a', b't', 0x83, b'd', b'o', b'g', 0xc8, 0x83, b'f', b'o',
            b'o', 0x83, b'b', b'a', b'r',
        ];
        let decoded: Vec<Vec<String>> = Vec::decode(&rlp).unwrap();
        let expected = vec![
            vec!["cat".to_string(), "dog".to_string()],
            vec!["foo".to_string(), "bar".to_string()],
        ];
        assert_eq!(decoded, expected);
    }

    #[test]
    fn test_decode_tuples() {
        // tuple with numbers
        let rlp = vec![RLP_EMPTY_LIST + 2, 0x01, 0x02];
        let decoded: (u8, u8) = <(u8, u8)>::decode(&rlp).unwrap();
        let expected = (1, 2);
        assert_eq!(decoded, expected);

        // tuple with string and number
        let rlp = vec![RLP_EMPTY_LIST + 5, 0x01, 0x83, b'c', b'a', b't'];
        let decoded: (u8, String) = <(u8, String)>::decode(&rlp).unwrap();
        let expected = (1, "cat".to_string());
        assert_eq!(decoded, expected);

        // tuple with bool and string
        let rlp = vec![RLP_EMPTY_LIST + 6, 0x01, 0x84, b't', b'r', b'u', b'e'];
        let decoded: (bool, String) = <(bool, String)>::decode(&rlp).unwrap();
        let expected = (true, "true".to_string());
        assert_eq!(decoded, expected);

        // tuple with list and number
        let rlp = vec![RLP_EMPTY_LIST + 2, RLP_EMPTY_LIST, 0x03];
        let decoded = <(Vec<u8>, u8)>::decode(&rlp).unwrap();
        let expected = (vec![], 3);
        assert_eq!(decoded, expected);

        // tuple with number and list
        let rlp = vec![RLP_EMPTY_LIST + 2, 0x03, RLP_EMPTY_LIST];
        let decoded = <(u8, Vec<u8>)>::decode(&rlp).unwrap();
        let expected = (3, vec![]);
        assert_eq!(decoded, expected);

        // tuple with tuples
        let rlp = vec![
            RLP_EMPTY_LIST + 6,
            RLP_EMPTY_LIST + 2,
            0x01,
            0x02,
            RLP_EMPTY_LIST + 2,
            0x03,
            0x04,
        ];
        let decoded = <((u8, u8), (u8, u8))>::decode(&rlp).unwrap();
        let expected = ((1, 2), (3, 4));
        assert_eq!(decoded, expected);
    }

    #[test]
    fn test_decode_tuples_3_elements() {
        // tuple with numbers
        let rlp = vec![RLP_EMPTY_LIST + 3, 0x01, 0x02, 0x03];
        let decoded: (u8, u8, u8) = <(u8, u8, u8)>::decode(&rlp).unwrap();
        let expected = (1, 2, 3);
        assert_eq!(decoded, expected);

        // tuple with string and number
        let rlp = vec![RLP_EMPTY_LIST + 6, 0x01, 0x02, 0x83, b'c', b'a', b't'];
        let decoded: (u8, u8, String) = <(u8, u8, String)>::decode(&rlp).unwrap();
        let expected = (1, 2, "cat".to_string());
        assert_eq!(decoded, expected);

        // tuple with bool and string
        let rlp = vec![RLP_EMPTY_LIST + 7, 0x01, 0x02, 0x84, b't', b'r', b'u', b'e'];
        let decoded: (u8, u8, String) = <(u8, u8, String)>::decode(&rlp).unwrap();
        let expected = (1, 2, "true".to_string());
        assert_eq!(decoded, expected);

        // tuple with tuples
        let rlp = vec![
            RLP_EMPTY_LIST + 9,
            RLP_EMPTY_LIST + 2,
            0x01,
            0x02,
            RLP_EMPTY_LIST + 2,
            0x03,
            0x04,
            RLP_EMPTY_LIST + 2,
            0x05,
            0x06,
        ];
        let decoded = <((u8, u8), (u8, u8), (u8, u8))>::decode(&rlp).unwrap();
        let expected = ((1, 2), (3, 4), (5, 6));
        assert_eq!(decoded, expected);
    }

    #[test]
    fn test_decode_list_as_string() {
        // [1, 2, 3, 4] != 0x01020304
        let rlp = vec![RLP_EMPTY_LIST + 4, 0x01, 0x02, 0x03, 0x04];
        let decoded: Result<[u8; 4], _> = RLPDecode::decode(&rlp);
        // It should fail because a list is not a string
        assert!(decoded.is_err());

        // [1, 2] != 0x0102
        let rlp = vec![RLP_EMPTY_LIST + 2, 0x01, 0x02];
        let decoded: Result<u16, _> = RLPDecode::decode(&rlp);
        // It should fail because a list is not a string
        assert!(decoded.is_err());
    }
}<|MERGE_RESOLUTION|>--- conflicted
+++ resolved
@@ -385,18 +385,10 @@
 /// Splits an RLP item in two:
 /// - The first item including its prefix
 /// - The remaining bytes after the item
-<<<<<<< HEAD
-/// It returns a 3-element tuple with the following elements:
-/// - A boolean indicating if the item is a list or not.
-/// - The payload of the item, including its prefix.
-/// - The remaining bytes after the item.
-pub fn get_item_with_prefix(data: &[u8]) -> Result<(bool, &[u8], &[u8]), RLPDecodeError> {
-=======
 /// It returns a 2-element tuple with the following elements:
 /// - The payload of the item, including its prefix.
 /// - The remaining bytes after the item.
 pub fn get_item_with_prefix(data: &[u8]) -> Result<(&[u8], &[u8]), RLPDecodeError> {
->>>>>>> aba1d91b
     if data.is_empty() {
         return Err(RLPDecodeError::InvalidLength);
     }
@@ -404,21 +396,13 @@
     let first_byte = data[0];
 
     match first_byte {
-<<<<<<< HEAD
-        0..=0x7F => Ok((false, &data[..1], &data[1..])),
-=======
         0..=0x7F => Ok((&data[..1], &data[1..])),
->>>>>>> aba1d91b
         0x80..=0xB7 => {
             let length = (first_byte - 0x80) as usize;
             if data.len() < length + 1 {
                 return Err(RLPDecodeError::InvalidLength);
             }
-<<<<<<< HEAD
-            Ok((false, &data[0..length + 1], &data[length + 1..]))
-=======
             Ok((&data[..length + 1], &data[length + 1..]))
->>>>>>> aba1d91b
         }
         0xB8..=0xBF => {
             let length_of_length = (first_byte - 0xB7) as usize;
@@ -431,12 +415,7 @@
                 return Err(RLPDecodeError::InvalidLength);
             }
             Ok((
-<<<<<<< HEAD
-                false,
-                &data[0..length_of_length + length + 1],
-=======
                 &data[..length_of_length + length + 1],
->>>>>>> aba1d91b
                 &data[length_of_length + length + 1..],
             ))
         }
@@ -445,11 +424,7 @@
             if data.len() < length + 1 {
                 return Err(RLPDecodeError::InvalidLength);
             }
-<<<<<<< HEAD
-            Ok((true, &data[0..length + 1], &data[length + 1..]))
-=======
             Ok((&data[..length + 1], &data[length + 1..]))
->>>>>>> aba1d91b
         }
         0xF8..=0xFF => {
             let list_length = (first_byte - 0xF7) as usize;
@@ -462,12 +437,7 @@
                 return Err(RLPDecodeError::InvalidLength);
             }
             Ok((
-<<<<<<< HEAD
-                true,
-                &data[0..list_length + payload_length + 1],
-=======
                 &data[..list_length + payload_length + 1],
->>>>>>> aba1d91b
                 &data[list_length + payload_length + 1..],
             ))
         }
