use crate::U256;
use bytes::{BufMut, Bytes};
use std::net::{IpAddr, Ipv4Addr, Ipv6Addr};
use tinyvec::ArrayVec;

use super::constants::RLP_NULL;

pub trait RLPEncode {
    fn encode(&self, buf: &mut dyn BufMut);

    fn length(&self) -> usize {
        let mut buf = Vec::new();
        self.encode(&mut buf);
        buf.len()
    }
}

impl RLPEncode for bool {
    #[inline(always)]
    fn encode(&self, buf: &mut dyn BufMut) {
        if *self {
            buf.put_u8(0x01);
        } else {
            buf.put_u8(RLP_NULL);
        }
    }

    #[inline(always)]
    fn length(&self) -> usize {
        1
    }
}

// integer types impls

impl RLPEncode for u8 {
    fn encode(&self, buf: &mut dyn BufMut) {
        match *self {
            // 0, also known as null or the empty string is 0x80
            0 => buf.put_u8(RLP_NULL),
            // for a single byte whose value is in the [0x00, 0x7f] range, that byte is its own RLP encoding.
            n @ 1..=0x7f => buf.put_u8(n),
            // Otherwise, if a string is 0-55 bytes long, the RLP encoding consists of a
            // single byte with value RLP_NULL (0x80) plus the length of the string followed by the string.
            n => {
                let mut bytes = ArrayVec::<[u8; 8]>::new();
                bytes.extend_from_slice(&n.to_be_bytes());
                let start = bytes.iter().position(|&x| x != 0).unwrap();
                let len = bytes.len() - start;
                buf.put_u8(RLP_NULL + len as u8);
                buf.put_slice(&bytes[start..]);
            }
        }
    }
}

impl RLPEncode for u16 {
    fn encode(&self, buf: &mut dyn BufMut) {
        match *self {
            // 0, also known as null or the empty string is 0x80
            0 => buf.put_u8(RLP_NULL),
            // for a single byte whose value is in the [0x00, 0x7f] range, that byte is its own RLP encoding.
            n @ 1..=0x7f => buf.put_u8(n as u8),
            // Otherwise, if a string is 0-55 bytes long, the RLP encoding consists of a
            // single byte with value RLP_NULL (0x80) plus the length of the string followed by the string.
            n => {
                let mut bytes = ArrayVec::<[u8; 8]>::new();
                bytes.extend_from_slice(&n.to_be_bytes());
                let start = bytes.iter().position(|&x| x != 0).unwrap();
                let len = bytes.len() - start;
                buf.put_u8(RLP_NULL + len as u8);
                buf.put_slice(&bytes[start..]);
            }
        }
    }
}

impl RLPEncode for u32 {
    fn encode(&self, buf: &mut dyn BufMut) {
        match *self {
            // 0, also known as null or the empty string is 0x80
            0 => buf.put_u8(RLP_NULL),
            // for a single byte whose value is in the [0x00, 0x7f] range, that byte is its own RLP encoding.
            n @ 1..=0x7f => buf.put_u8(n as u8),
            // Otherwise, if a string is 0-55 bytes long, the RLP encoding consists of a
            // single byte with value RLP_NULL (0x80) plus the length of the string followed by the string.
            n => {
                let mut bytes = ArrayVec::<[u8; 8]>::new();
                bytes.extend_from_slice(&n.to_be_bytes());
                let start = bytes.iter().position(|&x| x != 0).unwrap();
                let len = bytes.len() - start;
                buf.put_u8(RLP_NULL + len as u8);
                buf.put_slice(&bytes[start..]);
            }
        }
    }
}

impl RLPEncode for u64 {
    fn encode(&self, buf: &mut dyn BufMut) {
        match *self {
            // 0, also known as null or the empty string is 0x80
            0 => buf.put_u8(RLP_NULL),
            // for a single byte whose value is in the [0x00, 0x7f] range, that byte is its own RLP encoding.
            n @ 1..=0x7f => buf.put_u8(n as u8),
            // Otherwise, if a string is 0-55 bytes long, the RLP encoding consists of a
            // single byte with value RLP_NULL (0x80) plus the length of the string followed by the string.
            n => {
                let mut bytes = ArrayVec::<[u8; 8]>::new();
                bytes.extend_from_slice(&n.to_be_bytes());
                let start = bytes.iter().position(|&x| x != 0).unwrap();
                let len = bytes.len() - start;
                buf.put_u8(RLP_NULL + len as u8);
                buf.put_slice(&bytes[start..]);
            }
        }
    }
}

impl RLPEncode for usize {
    fn encode(&self, buf: &mut dyn BufMut) {
        match *self {
            // 0, also known as null or the empty string is 0x80
            0 => buf.put_u8(RLP_NULL),
            // for a single byte whose value is in the [0x00, 0x7f] range, that byte is its own RLP encoding.
            n @ 1..=0x7f => buf.put_u8(n as u8),
            // Otherwise, if a string is 0-55 bytes long, the RLP encoding consists of a
            // single byte with value RLP_NULL (0x80) plus the length of the string followed by the string.
            n => {
                let mut bytes = ArrayVec::<[u8; 8]>::new();
                bytes.extend_from_slice(&n.to_be_bytes());
                let start = bytes.iter().position(|&x| x != 0).unwrap();
                let len = bytes.len() - start;
                buf.put_u8(RLP_NULL + len as u8);
                buf.put_slice(&bytes[start..]);
            }
        }
    }
}

impl RLPEncode for () {
    fn encode(&self, buf: &mut dyn BufMut) {
        buf.put_u8(RLP_NULL);
    }
}

impl RLPEncode for [u8] {
    #[inline(always)]
    fn encode(&self, buf: &mut dyn BufMut) {
        if self.len() == 1 && self[0] < RLP_NULL {
            buf.put_u8(self[0]);
        } else {
            let len = self.len();
            if len < 56 {
                buf.put_u8(RLP_NULL + len as u8);
            } else {
                let mut bytes = ArrayVec::<[u8; 8]>::new();
                bytes.extend_from_slice(&len.to_be_bytes());
                let start = bytes.iter().position(|&x| x != 0).unwrap();
                let len = bytes.len() - start;
                buf.put_u8(0xb7 + len as u8);
                buf.put_slice(&bytes[start..]);
            }
            buf.put_slice(self);
        }
    }
}

impl<const N: usize> RLPEncode for [u8; N] {
    fn encode(&self, buf: &mut dyn BufMut) {
        self.as_ref().encode(buf)
    }
}

impl RLPEncode for str {
    fn encode(&self, buf: &mut dyn BufMut) {
        self.as_bytes().encode(buf)
    }
}

impl RLPEncode for &str {
    fn encode(&self, buf: &mut dyn BufMut) {
        self.as_bytes().encode(buf)
    }
}

impl RLPEncode for String {
    fn encode(&self, buf: &mut dyn BufMut) {
        self.as_bytes().encode(buf)
    }
}

impl RLPEncode for U256 {
    fn encode(&self, buf: &mut dyn BufMut) {
        let leading_zeros_in_bytes: usize = (self.leading_zeros() / 8) as usize;
        let mut bytes: [u8; 32] = [0; 32];
        self.to_big_endian(&mut bytes);
        bytes[leading_zeros_in_bytes..].encode(buf)
    }
}

impl<T: RLPEncode> RLPEncode for Vec<T> {
    fn encode(&self, buf: &mut dyn BufMut) {
        if self.is_empty() {
            buf.put_u8(0xc0);
        } else {
            let mut total_len = 0;
            for item in self {
                total_len += item.length();
            }
            encode_length(total_len, buf);
            for item in self {
                item.encode(buf);
            }
        }
    }
}

pub(crate) fn encode_length(total_len: usize, buf: &mut dyn BufMut) {
    if total_len < 56 {
        buf.put_u8(0xc0 + total_len as u8);
    } else {
        let mut bytes = ArrayVec::<[u8; 8]>::new();
        bytes.extend_from_slice(&total_len.to_be_bytes());
        let start = bytes.iter().position(|&x| x != 0).unwrap();
        let len = bytes.len() - start;
        buf.put_u8(0xf7 + len as u8);
        buf.put_slice(&bytes[start..]);
    }
}

impl<S: RLPEncode, T: RLPEncode> RLPEncode for (S, T) {
    fn encode(&self, buf: &mut dyn BufMut) {
        let total_len = self.0.length() + self.1.length();
        encode_length(total_len, buf);
        self.0.encode(buf);
        self.1.encode(buf);
    }
}

<<<<<<< HEAD
impl<A: RLPEncode, B: RLPEncode, C: RLPEncode, D: RLPEncode, E: RLPEncode, F: RLPEncode> RLPEncode
    for (A, B, C, D, E, F)
{
    fn encode(&self, buf: &mut dyn BufMut) {
        let total_len = self.0.length()
            + self.1.length()
            + self.2.length()
            + self.3.length()
            + self.4.length()
            + self.5.length();
=======
impl<S: RLPEncode, T: RLPEncode, U: RLPEncode> RLPEncode for (S, T, U) {
    fn encode(&self, buf: &mut dyn BufMut) {
        let total_len = self.0.length() + self.1.length() + self.2.length();
        encode_length(total_len, buf);
        self.0.encode(buf);
        self.1.encode(buf);
        self.2.encode(buf);
    }
}

impl<S: RLPEncode, T: RLPEncode, U: RLPEncode, V: RLPEncode> RLPEncode for (S, T, U, V) {
    fn encode(&self, buf: &mut dyn BufMut) {
        let total_len = self.0.length() + self.1.length() + self.2.length() + self.3.length();
>>>>>>> 1caf2035
        encode_length(total_len, buf);
        self.0.encode(buf);
        self.1.encode(buf);
        self.2.encode(buf);
        self.3.encode(buf);
<<<<<<< HEAD
        self.4.encode(buf);
        self.5.encode(buf);
    }
}

impl<
        A: RLPEncode,
        B: RLPEncode,
        C: RLPEncode,
        D: RLPEncode,
        E: RLPEncode,
        F: RLPEncode,
        G: RLPEncode,
        H: RLPEncode,
        I: RLPEncode,
    > RLPEncode for (A, B, C, D, E, F, G, H, I)
{
    fn encode(&self, buf: &mut dyn BufMut) {
        let total_len = self.0.length()
            + self.1.length()
            + self.2.length()
            + self.3.length()
            + self.4.length()
            + self.5.length()
            + self.6.length()
            + self.7.length()
            + self.8.length();
=======
    }
}

impl<S: RLPEncode, T: RLPEncode, U: RLPEncode, V: RLPEncode, W: RLPEncode> RLPEncode
    for (S, T, U, V, W)
{
    fn encode(&self, buf: &mut dyn BufMut) {
        let total_len =
            self.0.length() + self.1.length() + self.2.length() + self.3.length() + self.4.length();
>>>>>>> 1caf2035
        encode_length(total_len, buf);
        self.0.encode(buf);
        self.1.encode(buf);
        self.2.encode(buf);
        self.3.encode(buf);
        self.4.encode(buf);
<<<<<<< HEAD
        self.5.encode(buf);
        self.6.encode(buf);
        self.7.encode(buf);
        self.8.encode(buf);
=======
>>>>>>> 1caf2035
    }
}

impl RLPEncode for Ipv4Addr {
    fn encode(&self, buf: &mut dyn BufMut) {
        self.octets().encode(buf)
    }
}

impl RLPEncode for Ipv6Addr {
    fn encode(&self, buf: &mut dyn BufMut) {
        self.octets().encode(buf)
    }
}

impl RLPEncode for IpAddr {
    fn encode(&self, buf: &mut dyn BufMut) {
        match self {
            IpAddr::V4(ip) => ip.encode(buf),
            IpAddr::V6(ip) => ip.encode(buf),
        }
    }
}

impl RLPEncode for Bytes {
    fn encode(&self, buf: &mut dyn BufMut) {
        self.as_ref().encode(buf)
    }
}

// encoding for Ethereum types

impl RLPEncode for ethereum_types::H32 {
    fn encode(&self, buf: &mut dyn BufMut) {
        self.as_bytes().encode(buf)
    }
}

impl RLPEncode for ethereum_types::H64 {
    fn encode(&self, buf: &mut dyn BufMut) {
        self.as_bytes().encode(buf)
    }
}

impl RLPEncode for ethereum_types::H128 {
    fn encode(&self, buf: &mut dyn BufMut) {
        self.as_bytes().encode(buf)
    }
}

impl RLPEncode for ethereum_types::Address {
    fn encode(&self, buf: &mut dyn BufMut) {
        self.as_bytes().encode(buf)
    }
}

impl RLPEncode for ethereum_types::H256 {
    fn encode(&self, buf: &mut dyn BufMut) {
        self.as_bytes().encode(buf)
    }
}

impl RLPEncode for ethereum_types::H264 {
    fn encode(&self, buf: &mut dyn BufMut) {
        self.as_bytes().encode(buf)
    }
}

impl RLPEncode for ethereum_types::H512 {
    fn encode(&self, buf: &mut dyn BufMut) {
        self.as_bytes().encode(buf)
    }
}

impl RLPEncode for ethereum_types::Signature {
    fn encode(&self, buf: &mut dyn BufMut) {
        self.as_bytes().encode(buf)
    }
}

#[cfg(test)]
mod tests {
    use std::net::IpAddr;

    use ethereum_types::{Address, U256};
    use hex_literal::hex;

    use crate::rlp::constants::{RLP_EMPTY_LIST, RLP_NULL};

    use super::RLPEncode;

    #[test]
    fn can_encode_booleans() {
        let mut encoded = Vec::new();
        true.encode(&mut encoded);
        assert_eq!(encoded, vec![0x01]);

        let mut encoded = Vec::new();
        false.encode(&mut encoded);
        assert_eq!(encoded, vec![RLP_NULL]);
    }

    #[test]
    fn can_encode_u32() {
        let mut encoded = Vec::new();
        0u16.encode(&mut encoded);
        assert_eq!(encoded, vec![RLP_NULL]);

        let mut encoded = Vec::new();
        1u16.encode(&mut encoded);
        assert_eq!(encoded, vec![0x01]);

        let mut encoded = Vec::new();
        0x7Fu16.encode(&mut encoded);
        assert_eq!(encoded, vec![0x7f]);

        let mut encoded = Vec::new();
        0x80u16.encode(&mut encoded);
        assert_eq!(encoded, vec![RLP_NULL + 1, 0x80]);

        let mut encoded = Vec::new();
        0x90u16.encode(&mut encoded);
        assert_eq!(encoded, vec![RLP_NULL + 1, 0x90]);
    }

    #[test]
    fn can_encode_u16() {
        let mut encoded = Vec::new();
        0u16.encode(&mut encoded);
        assert_eq!(encoded, vec![RLP_NULL]);

        let mut encoded = Vec::new();
        1u16.encode(&mut encoded);
        assert_eq!(encoded, vec![0x01]);

        let mut encoded = Vec::new();
        0x7Fu16.encode(&mut encoded);
        assert_eq!(encoded, vec![0x7f]);

        let mut encoded = Vec::new();
        0x80u16.encode(&mut encoded);
        assert_eq!(encoded, vec![RLP_NULL + 1, 0x80]);

        let mut encoded = Vec::new();
        0x90u16.encode(&mut encoded);
        assert_eq!(encoded, vec![RLP_NULL + 1, 0x90]);
    }

    #[test]
    fn can_encode_u8() {
        let mut encoded = Vec::new();
        0u8.encode(&mut encoded);
        assert_eq!(encoded, vec![RLP_NULL]);

        let mut encoded = Vec::new();
        1u8.encode(&mut encoded);
        assert_eq!(encoded, vec![0x01]);

        let mut encoded = Vec::new();
        0x7Fu8.encode(&mut encoded);
        assert_eq!(encoded, vec![0x7f]);

        let mut encoded = Vec::new();
        0x80u8.encode(&mut encoded);
        assert_eq!(encoded, vec![RLP_NULL + 1, 0x80]);

        let mut encoded = Vec::new();
        0x90u8.encode(&mut encoded);
        assert_eq!(encoded, vec![RLP_NULL + 1, 0x90]);
    }

    #[test]
    fn can_encode_u64() {
        let mut encoded = Vec::new();
        0u8.encode(&mut encoded);
        assert_eq!(encoded, vec![RLP_NULL]);

        let mut encoded = Vec::new();
        1u8.encode(&mut encoded);
        assert_eq!(encoded, vec![0x01]);

        let mut encoded = Vec::new();
        0x7Fu8.encode(&mut encoded);
        assert_eq!(encoded, vec![0x7f]);

        let mut encoded = Vec::new();
        0x80u8.encode(&mut encoded);
        assert_eq!(encoded, vec![RLP_NULL + 1, 0x80]);

        let mut encoded = Vec::new();
        0x90u8.encode(&mut encoded);
        assert_eq!(encoded, vec![RLP_NULL + 1, 0x90]);
    }

    #[test]
    fn can_encode_usize() {
        let mut encoded = Vec::new();
        0u8.encode(&mut encoded);
        assert_eq!(encoded, vec![0x80]);

        let mut encoded = Vec::new();
        1u8.encode(&mut encoded);
        assert_eq!(encoded, vec![0x01]);

        let mut encoded = Vec::new();
        0x7Fu8.encode(&mut encoded);
        assert_eq!(encoded, vec![0x7f]);

        let mut encoded = Vec::new();
        0x80u8.encode(&mut encoded);
        assert_eq!(encoded, vec![0x80 + 1, 0x80]);

        let mut encoded = Vec::new();
        0x90u8.encode(&mut encoded);
        assert_eq!(encoded, vec![0x80 + 1, 0x90]);
    }

    #[test]
    fn can_encode_bytes() {
        // encode byte 0x00
        let message: [u8; 1] = [0x00];
        let encoded = {
            let mut buf = vec![];
            message.encode(&mut buf);
            buf
        };
        assert_eq!(encoded, vec![0x00]);

        // encode byte 0x0f
        let message: [u8; 1] = [0x0f];
        let encoded = {
            let mut buf = vec![];
            message.encode(&mut buf);
            buf
        };
        assert_eq!(encoded, vec![0x0f]);

        // encode bytes '\x04\x00'
        let message: [u8; 2] = [0x04, 0x00];
        let encoded = {
            let mut buf = vec![];
            message.encode(&mut buf);
            buf
        };
        assert_eq!(encoded, vec![RLP_NULL + 2, 0x04, 0x00]);
    }

    #[test]
    fn can_encode_strings() {
        // encode dog
        let message = "dog";
        let encoded = {
            let mut buf = vec![];
            message.encode(&mut buf);
            buf
        };
        let expected: [u8; 4] = [RLP_NULL + 3, b'd', b'o', b'g'];
        assert_eq!(encoded, expected);

        // encode empty string
        let message = "";
        let encoded = {
            let mut buf = vec![];
            message.encode(&mut buf);
            buf
        };
        let expected: [u8; 1] = [RLP_NULL];
        assert_eq!(encoded, expected);
    }

    #[test]
    fn can_encode_lists_of_str() {
        // encode ["cat", "dog"]
        let message = vec!["cat", "dog"];
        let encoded = {
            let mut buf = vec![];
            message.encode(&mut buf);
            buf
        };
        let expected: [u8; 9] = [0xc8, 0x83, b'c', b'a', b't', 0x83, b'd', b'o', b'g'];
        assert_eq!(encoded, expected);

        // encode empty list
        let message: Vec<&str> = vec![];
        let encoded = {
            let mut buf = vec![];
            message.encode(&mut buf);
            buf
        };
        let expected: [u8; 1] = [RLP_EMPTY_LIST];
        assert_eq!(encoded, expected);
    }

    #[test]
    fn can_encode_ip() {
        // encode an IPv4 address
        let message = "192.168.0.1";
        let ip: IpAddr = message.parse().unwrap();
        let encoded = {
            let mut buf = vec![];
            ip.encode(&mut buf);
            buf
        };
        let expected: [u8; 5] = [RLP_NULL + 4, 192, 168, 0, 1];
        assert_eq!(encoded, expected);

        // encode an IPv6 address
        let message = "2001:0000:130F:0000:0000:09C0:876A:130B";
        let ip: IpAddr = message.parse().unwrap();
        let encoded = {
            let mut buf = vec![];
            ip.encode(&mut buf);
            buf
        };
        let expected: [u8; 17] = [
            0x90, 0x20, 0x01, 0x00, 0x00, 0x13, 0x0f, 0x00, 0x00, 0x00, 0x00, 0x09, 0xc0, 0x87,
            0x6a, 0x13, 0x0b,
        ];
        assert_eq!(encoded, expected);
    }

    #[test]
    fn can_encode_addresses() {
        let address = Address::from(hex!("ef2d6d194084c2de36e0dabfce45d046b37d1106"));
        let encoded = {
            let mut buf = vec![];
            address.encode(&mut buf);
            buf
        };
        let expected = hex!("94ef2d6d194084c2de36e0dabfce45d046b37d1106");
        assert_eq!(encoded, expected);
    }

    #[test]
    fn can_encode_u256() {
        let mut encoded = Vec::new();
        U256::from(1).encode(&mut encoded);
        assert_eq!(encoded, vec![1]);

        let mut encoded = Vec::new();
        U256::from(128).encode(&mut encoded);
        assert_eq!(encoded, vec![0x80 + 1, 128]);

        let mut encoded = Vec::new();
        U256::max_value().encode(&mut encoded);
        let bytes = [0xff; 32];
        let mut expected: Vec<u8> = bytes.into();
        expected.insert(0, 0x80 + 32);
        assert_eq!(encoded, expected);
    }

    #[test]
    fn can_encode_tuple() {
        // TODO: check if works for tuples with total length greater than 55 bytes
        let tuple: (u8, u8) = (0x01, 0x02);
        let mut encoded = Vec::new();
        tuple.encode(&mut encoded);
        let expected = vec![0xc0 + 2, 0x01, 0x02];
        assert_eq!(encoded, expected);
    }
}<|MERGE_RESOLUTION|>--- conflicted
+++ resolved
@@ -238,7 +238,42 @@
     }
 }
 
-<<<<<<< HEAD
+impl<S: RLPEncode, T: RLPEncode, U: RLPEncode> RLPEncode for (S, T, U) {
+    fn encode(&self, buf: &mut dyn BufMut) {
+        let total_len = self.0.length() + self.1.length() + self.2.length();
+        encode_length(total_len, buf);
+        self.0.encode(buf);
+        self.1.encode(buf);
+        self.2.encode(buf);
+    }
+}
+
+impl<S: RLPEncode, T: RLPEncode, U: RLPEncode, V: RLPEncode> RLPEncode for (S, T, U, V) {
+    fn encode(&self, buf: &mut dyn BufMut) {
+        let total_len = self.0.length() + self.1.length() + self.2.length() + self.3.length();
+        encode_length(total_len, buf);
+        self.0.encode(buf);
+        self.1.encode(buf);
+        self.2.encode(buf);
+        self.3.encode(buf);
+    }
+}
+
+impl<S: RLPEncode, T: RLPEncode, U: RLPEncode, V: RLPEncode, W: RLPEncode> RLPEncode
+    for (S, T, U, V, W)
+{
+    fn encode(&self, buf: &mut dyn BufMut) {
+        let total_len =
+            self.0.length() + self.1.length() + self.2.length() + self.3.length() + self.4.length();
+        encode_length(total_len, buf);
+        self.0.encode(buf);
+        self.1.encode(buf);
+        self.2.encode(buf);
+        self.3.encode(buf);
+        self.4.encode(buf);
+    }
+}
+
 impl<A: RLPEncode, B: RLPEncode, C: RLPEncode, D: RLPEncode, E: RLPEncode, F: RLPEncode> RLPEncode
     for (A, B, C, D, E, F)
 {
@@ -249,27 +284,11 @@
             + self.3.length()
             + self.4.length()
             + self.5.length();
-=======
-impl<S: RLPEncode, T: RLPEncode, U: RLPEncode> RLPEncode for (S, T, U) {
-    fn encode(&self, buf: &mut dyn BufMut) {
-        let total_len = self.0.length() + self.1.length() + self.2.length();
-        encode_length(total_len, buf);
-        self.0.encode(buf);
-        self.1.encode(buf);
-        self.2.encode(buf);
-    }
-}
-
-impl<S: RLPEncode, T: RLPEncode, U: RLPEncode, V: RLPEncode> RLPEncode for (S, T, U, V) {
-    fn encode(&self, buf: &mut dyn BufMut) {
-        let total_len = self.0.length() + self.1.length() + self.2.length() + self.3.length();
->>>>>>> 1caf2035
         encode_length(total_len, buf);
         self.0.encode(buf);
         self.1.encode(buf);
         self.2.encode(buf);
         self.3.encode(buf);
-<<<<<<< HEAD
         self.4.encode(buf);
         self.5.encode(buf);
     }
@@ -297,30 +316,16 @@
             + self.6.length()
             + self.7.length()
             + self.8.length();
-=======
-    }
-}
-
-impl<S: RLPEncode, T: RLPEncode, U: RLPEncode, V: RLPEncode, W: RLPEncode> RLPEncode
-    for (S, T, U, V, W)
-{
-    fn encode(&self, buf: &mut dyn BufMut) {
-        let total_len =
-            self.0.length() + self.1.length() + self.2.length() + self.3.length() + self.4.length();
->>>>>>> 1caf2035
         encode_length(total_len, buf);
         self.0.encode(buf);
         self.1.encode(buf);
         self.2.encode(buf);
         self.3.encode(buf);
         self.4.encode(buf);
-<<<<<<< HEAD
         self.5.encode(buf);
         self.6.encode(buf);
         self.7.encode(buf);
         self.8.encode(buf);
-=======
->>>>>>> 1caf2035
     }
 }
 
