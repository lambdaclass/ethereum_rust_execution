pub use ethereum_types::*;
<<<<<<< HEAD
pub mod rlp;
pub mod types;
=======
mod account;
mod genesis;
mod rlp;
mod serde_utils;
>>>>>>> 1b7e82d6
<|MERGE_RESOLUTION|>--- conflicted
+++ resolved
@@ -1,10 +1,4 @@
 pub use ethereum_types::*;
-<<<<<<< HEAD
 pub mod rlp;
-pub mod types;
-=======
-mod account;
-mod genesis;
-mod rlp;
-mod serde_utils;
->>>>>>> 1b7e82d6
+pub mod serde_utils;
+pub mod types;