--- conflicted
+++ resolved
@@ -8,9 +8,6 @@
 serde.workspace = true
 serde_json.workspace = true
 bytes.workspace = true
-<<<<<<< HEAD
-hex.workspace = true
-=======
 hex.workspace = true
 
 [dev-dependencies]
@@ -18,5 +15,4 @@
 
 [[test]]
 name = "cancun"
-harness = false
->>>>>>> e05c7e49
+harness = false